#![warn(missing_docs)] // Let's keep `Ui` well-documented.
#![allow(clippy::use_self)]

use emath::GuiRounding as _;
use epaint::mutex::RwLock;
use std::{any::Any, hash::Hash, sync::Arc};

use crate::close_tag::ClosableTag;
use crate::containers::menu;
#[cfg(debug_assertions)]
use crate::Stroke;
use crate::{
    containers::{CollapsingHeader, CollapsingResponse, Frame},
    ecolor::Hsva,
    emath, epaint,
    epaint::text::Fonts,
    grid,
    layout::{Direction, Layout},
    pass_state,
    placer::Placer,
    pos2, style,
    util::IdTypeMap,
    vec2, widgets,
    widgets::{
        color_picker, Button, Checkbox, DragValue, Hyperlink, Image, ImageSource, Label, Link,
        RadioButton, SelectableLabel, Separator, Spinner, TextEdit, Widget,
    },
    Align, Color32, Context, CursorIcon, DragAndDrop, Id, InnerResponse, InputState, IntoAtoms,
    LayerId, Memory, Order, Painter, PlatformOutput, Pos2, Rangef, Rect, Response, Rgba, RichText,
    Sense, Style, TextStyle, TextWrapMode, UiBuilder, UiKind, UiStack, UiStackInfo, Vec2,
    WidgetRect, WidgetText,
};
// ----------------------------------------------------------------------------

/// This is what you use to place widgets.
///
/// Represents a region of the screen with a type of layout (horizontal or vertical).
///
/// ```
/// # egui::__run_test_ui(|ui| {
/// ui.add(egui::Label::new("Hello World!"));
/// ui.label("A shorter and more convenient way to add a label.");
/// ui.horizontal(|ui| {
///     ui.label("Add widgets");
///     if ui.button("on the same row!").clicked() {
///         /* … */
///     }
/// });
/// # });
/// ```
pub struct Ui {
    /// Generated based on id of parent ui together with an optional id salt.
    ///
    /// This should be stable from one frame to next
    /// so it can be used as a source for storing state
    /// (e.g. window position, or if a collapsing header is open).
    ///
    /// However, it is not necessarily globally unique.
    /// For instance, sibling `Ui`s share the same [`Self::id`]
    /// unless they where explicitly given different id salts using
    /// [`UiBuilder::id_salt`].
    id: Id,

    /// This is a globally unique ID of this `Ui`,
    /// based on where in the hierarchy of widgets this Ui is in.
    ///
    /// This means it is not _stable_, as it can change if new widgets
    /// are added or removed prior to this one.
    /// It should therefore only be used for transient interactions (clicks etc),
    /// not for storing state over time.
    unique_id: Id,

    /// This is used to create a unique interact ID for some widgets.
    ///
    /// This value is based on where in the hierarchy of widgets this Ui is in,
    /// and the value is increment with each added child widget.
    /// This works as an Id source only as long as new widgets aren't added or removed.
    /// They are therefore only good for Id:s that has no state.
    next_auto_id_salt: u64,

    /// Specifies paint layer, clip rectangle and a reference to [`Context`].
    painter: Painter,

    /// The [`Style`] (visuals, spacing, etc) of this ui.
    /// Commonly many [`Ui`]:s share the same [`Style`].
    /// The [`Ui`] implements copy-on-write for this.
    style: Arc<Style>,

    /// Handles the [`Ui`] size and the placement of new widgets.
    placer: Placer,

    /// If false we are unresponsive to input,
    /// and all widgets will assume a gray style.
    enabled: bool,

    /// Set to true in special cases where we do one frame
    /// where we size up the contents of the Ui, without actually showing it.
    sizing_pass: bool,

    /// Indicates whether this Ui belongs to a Menu.
    #[expect(deprecated)]
    menu_state: Option<Arc<RwLock<crate::menu::MenuState>>>,

    /// The [`UiStack`] for this [`Ui`].
    stack: Arc<UiStack>,

    /// The sense for the ui background.
    sense: Sense,

    /// Whether [`Ui::remember_min_rect`] should be called when the [`Ui`] is dropped.
    /// This is an optimization, so we don't call [`Ui::remember_min_rect`] multiple times at the
    /// end of a [`Ui::scope`].
    min_rect_already_remembered: bool,
}

impl Ui {
    // ------------------------------------------------------------------------
    // Creation:

    /// Create a new top-level [`Ui`].
    ///
    /// Normally you would not use this directly, but instead use
    /// [`crate::SidePanel`], [`crate::TopBottomPanel`], [`crate::CentralPanel`], [`crate::Window`] or [`crate::Area`].
    pub fn new(ctx: Context, id: Id, ui_builder: UiBuilder) -> Self {
        let UiBuilder {
            id_salt,
            ui_stack_info,
            layer_id,
            max_rect,
            layout,
            disabled,
            invisible,
            sizing_pass,
            style,
            sense,
        } = ui_builder;

        let layer_id = layer_id.unwrap_or(LayerId::background());

        debug_assert!(
            id_salt.is_none(),
            "Top-level Ui:s should not have an id_salt"
        );

        let max_rect = max_rect.unwrap_or_else(|| ctx.screen_rect());
        let clip_rect = max_rect;
        let layout = layout.unwrap_or_default();
        let disabled = disabled || invisible;
        let style = style.unwrap_or_else(|| ctx.style());
        let sense = sense.unwrap_or(Sense::hover());

        let placer = Placer::new(max_rect, layout);
        let ui_stack = UiStack {
            id,
            layout_direction: layout.main_dir,
            info: ui_stack_info,
            parent: None,
            min_rect: placer.min_rect(),
            max_rect: placer.max_rect(),
        };
        let mut ui = Ui {
            id,
            unique_id: id,
            next_auto_id_salt: id.with("auto").value(),
            painter: Painter::new(ctx, layer_id, clip_rect),
            style,
            placer,
            enabled: true,
            sizing_pass,
            menu_state: None,
            stack: Arc::new(ui_stack),
            sense,
            min_rect_already_remembered: false,
        };

        // Register in the widget stack early, to ensure we are behind all widgets we contain:
        let start_rect = Rect::NOTHING; // This will be overwritten when `remember_min_rect` is called
        ui.ctx().create_widget(
            WidgetRect {
                id: ui.unique_id,
                layer_id: ui.layer_id(),
                rect: start_rect,
                interact_rect: start_rect,
                sense,
                enabled: ui.enabled,
            },
            true,
        );

        if disabled {
            ui.disable();
        }
        if invisible {
            ui.set_invisible();
        }

        ui
    }

    /// Create a new [`Ui`] at a specific region.
    ///
    /// Note: calling this function twice from the same [`Ui`] will create a conflict of id. Use
    /// [`Self::scope`] if needed.
    ///
    /// When in doubt, use `None` for the `UiStackInfo` argument.
    #[deprecated = "Use ui.new_child() instead"]
    pub fn child_ui(
        &mut self,
        max_rect: Rect,
        layout: Layout,
        ui_stack_info: Option<UiStackInfo>,
    ) -> Self {
        self.new_child(
            UiBuilder::new()
                .max_rect(max_rect)
                .layout(layout)
                .ui_stack_info(ui_stack_info.unwrap_or_default()),
        )
    }

    /// Create a new [`Ui`] at a specific region with a specific id.
    ///
    /// When in doubt, use `None` for the `UiStackInfo` argument.
    #[deprecated = "Use ui.new_child() instead"]
    pub fn child_ui_with_id_source(
        &mut self,
        max_rect: Rect,
        layout: Layout,
        id_salt: impl Hash,
        ui_stack_info: Option<UiStackInfo>,
    ) -> Self {
        self.new_child(
            UiBuilder::new()
                .id_salt(id_salt)
                .max_rect(max_rect)
                .layout(layout)
                .ui_stack_info(ui_stack_info.unwrap_or_default()),
        )
    }

    /// Create a child `Ui` with the properties of the given builder.
    ///
    /// This is a very low-level function.
    /// Usually you are better off using [`Self::scope_builder`].
    ///
    /// Note that calling this does not allocate any space in the parent `Ui`,
    /// so after adding widgets to the child `Ui` you probably want to allocate
    /// the [`Ui::min_rect`] of the child in the parent `Ui` using e.g.
    /// [`Ui::advance_cursor_after_rect`].
    pub fn new_child(&mut self, ui_builder: UiBuilder) -> Self {
        let UiBuilder {
            id_salt,
            ui_stack_info,
            layer_id,
            max_rect,
            layout,
            disabled,
            invisible,
            sizing_pass,
            style,
            sense,
        } = ui_builder;

        let mut painter = self.painter.clone();

        let id_salt = id_salt.unwrap_or_else(|| Id::from("child"));
        let max_rect = max_rect.unwrap_or_else(|| self.available_rect_before_wrap());
        let mut layout = layout.unwrap_or(*self.layout());
        let enabled = self.enabled && !disabled && !invisible;
        if let Some(layer_id) = layer_id {
            painter.set_layer_id(layer_id);
        }
        if invisible {
            painter.set_invisible();
        }
        let sizing_pass = self.sizing_pass || sizing_pass;
        let style = style.unwrap_or_else(|| self.style.clone());
        let sense = sense.unwrap_or(Sense::hover());

        if sizing_pass {
            // During the sizing pass we want widgets to use up as little space as possible,
            // so that we measure the only the space we _need_.
            layout.cross_justify = false;
            if layout.cross_align == Align::Center {
                layout.cross_align = Align::Min;
            }
        }

        debug_assert!(!max_rect.any_nan(), "max_rect is NaN: {max_rect:?}");
        let stable_id = self.id.with(id_salt);
        let unique_id = stable_id.with(self.next_auto_id_salt);
        let next_auto_id_salt = unique_id.value().wrapping_add(1);

        self.next_auto_id_salt = self.next_auto_id_salt.wrapping_add(1);

        let placer = Placer::new(max_rect, layout);
        let ui_stack = UiStack {
            id: unique_id,
            layout_direction: layout.main_dir,
            info: ui_stack_info,
            parent: Some(self.stack.clone()),
            min_rect: placer.min_rect(),
            max_rect: placer.max_rect(),
        };
        let mut child_ui = Ui {
            id: stable_id,
            unique_id,
            next_auto_id_salt,
            painter,
            style,
            placer,
            enabled,
            sizing_pass,
            menu_state: self.menu_state.clone(),
            stack: Arc::new(ui_stack),
            sense,
            min_rect_already_remembered: false,
        };

        if disabled {
            child_ui.disable();
        }

        // Register in the widget stack early, to ensure we are behind all widgets we contain:
        let start_rect = Rect::NOTHING; // This will be overwritten when `remember_min_rect` is called
        child_ui.ctx().create_widget(
            WidgetRect {
                id: child_ui.unique_id,
                layer_id: child_ui.layer_id(),
                rect: start_rect,
                interact_rect: start_rect,
                sense,
                enabled: child_ui.enabled,
            },
            true,
        );

        child_ui
    }

    // -------------------------------------------------

    /// Set to true in special cases where we do one frame
    /// where we size up the contents of the Ui, without actually showing it.
    ///
    /// This will also turn the Ui invisible.
    /// Should be called right after [`Self::new`], if at all.
    #[inline]
    #[deprecated = "Use UiBuilder.sizing_pass().invisible()"]
    pub fn set_sizing_pass(&mut self) {
        self.sizing_pass = true;
        self.set_invisible();
    }

    /// Set to true in special cases where we do one frame
    /// where we size up the contents of the Ui, without actually showing it.
    #[inline]
    pub fn is_sizing_pass(&self) -> bool {
        self.sizing_pass
    }

    // -------------------------------------------------

    /// Generated based on id of parent ui together with an optional id salt.
    ///
    /// This should be stable from one frame to next
    /// so it can be used as a source for storing state
    /// (e.g. window position, or if a collapsing header is open).
    ///
    /// However, it is not necessarily globally unique.
    /// For instance, sibling `Ui`s share the same [`Self::id`]
    /// unless they where explicitly given different id salts using
    /// [`UiBuilder::id_salt`].
    #[inline]
    pub fn id(&self) -> Id {
        self.id
    }

    /// This is a globally unique ID of this `Ui`,
    /// based on where in the hierarchy of widgets this Ui is in.
    ///
    /// This means it is not _stable_, as it can change if new widgets
    /// are added or removed prior to this one.
    /// It should therefore only be used for transient interactions (clicks etc),
    /// not for storing state over time.
    #[inline]
    pub fn unique_id(&self) -> Id {
        self.unique_id
    }

    /// Style options for this [`Ui`] and its children.
    ///
    /// Note that this may be a different [`Style`] than that of [`Context::style`].
    #[inline]
    pub fn style(&self) -> &Arc<Style> {
        &self.style
    }

    /// Mutably borrow internal [`Style`].
    /// Changes apply to this [`Ui`] and its subsequent children.
    ///
    /// To set the style of all [`Ui`]:s, use [`Context::set_style_of`].
    ///
    /// Example:
    /// ```
    /// # egui::__run_test_ui(|ui| {
    /// ui.style_mut().override_text_style = Some(egui::TextStyle::Heading);
    /// # });
    /// ```
    pub fn style_mut(&mut self) -> &mut Style {
        Arc::make_mut(&mut self.style) // clone-on-write
    }

    /// Changes apply to this [`Ui`] and its subsequent children.
    ///
    /// To set the visuals of all [`Ui`]:s, use [`Context::set_visuals_of`].
    pub fn set_style(&mut self, style: impl Into<Arc<Style>>) {
        self.style = style.into();
    }

    /// Reset to the default style set in [`Context`].
    pub fn reset_style(&mut self) {
        self.style = self.ctx().style();
    }

    /// The current spacing options for this [`Ui`].
    /// Short for `ui.style().spacing`.
    #[inline]
    pub fn spacing(&self) -> &crate::style::Spacing {
        &self.style.spacing
    }

    /// Mutably borrow internal [`Spacing`](crate::style::Spacing).
    /// Changes apply to this [`Ui`] and its subsequent children.
    ///
    /// Example:
    /// ```
    /// # egui::__run_test_ui(|ui| {
    /// ui.spacing_mut().item_spacing = egui::vec2(10.0, 2.0);
    /// # });
    /// ```
    pub fn spacing_mut(&mut self) -> &mut crate::style::Spacing {
        &mut self.style_mut().spacing
    }

    /// The current visuals settings of this [`Ui`].
    /// Short for `ui.style().visuals`.
    #[inline]
    pub fn visuals(&self) -> &crate::Visuals {
        &self.style.visuals
    }

    /// Mutably borrow internal `visuals`.
    /// Changes apply to this [`Ui`] and its subsequent children.
    ///
    /// To set the visuals of all [`Ui`]:s, use [`Context::set_visuals_of`].
    ///
    /// Example:
    /// ```
    /// # egui::__run_test_ui(|ui| {
    /// ui.visuals_mut().override_text_color = Some(egui::Color32::RED);
    /// # });
    /// ```
    pub fn visuals_mut(&mut self) -> &mut crate::Visuals {
        &mut self.style_mut().visuals
    }

    /// Get a reference to this [`Ui`]'s [`UiStack`].
    #[inline]
    pub fn stack(&self) -> &Arc<UiStack> {
        &self.stack
    }

    /// Get a reference to the parent [`Context`].
    #[inline]
    pub fn ctx(&self) -> &Context {
        self.painter.ctx()
    }

    /// Use this to paint stuff within this [`Ui`].
    #[inline]
    pub fn painter(&self) -> &Painter {
        &self.painter
    }

    /// Number of physical pixels for each logical UI point.
    #[inline]
    pub fn pixels_per_point(&self) -> f32 {
        self.painter.pixels_per_point()
    }

    /// If `false`, the [`Ui`] does not allow any interaction and
    /// the widgets in it will draw with a gray look.
    #[inline]
    pub fn is_enabled(&self) -> bool {
        self.enabled
    }

    /// Calling `disable()` will cause the [`Ui`] to deny all future interaction
    /// and all the widgets will draw with a gray look.
    ///
    /// Usually it is more convenient to use [`Self::add_enabled_ui`] or [`Self::add_enabled`].
    ///
    /// Note that once disabled, there is no way to re-enable the [`Ui`].
    ///
    /// ### Example
    /// ```
    /// # egui::__run_test_ui(|ui| {
    /// # let mut enabled = true;
    /// ui.group(|ui| {
    ///     ui.checkbox(&mut enabled, "Enable subsection");
    ///     if !enabled {
    ///         ui.disable();
    ///     }
    ///     if ui.button("Button that is not always clickable").clicked() {
    ///         /* … */
    ///     }
    /// });
    /// # });
    /// ```
    pub fn disable(&mut self) {
        self.enabled = false;
        if self.is_visible() {
            self.painter
                .set_fade_to_color(Some(self.visuals().fade_out_to_color()));
        }
    }

    /// Calling `set_enabled(false)` will cause the [`Ui`] to deny all future interaction
    /// and all the widgets will draw with a gray look.
    ///
    /// Usually it is more convenient to use [`Self::add_enabled_ui`] or [`Self::add_enabled`].
    ///
    /// Calling `set_enabled(true)` has no effect - it will NOT re-enable the [`Ui`] once disabled.
    ///
    /// ### Example
    /// ```
    /// # egui::__run_test_ui(|ui| {
    /// # let mut enabled = true;
    /// ui.group(|ui| {
    ///     ui.checkbox(&mut enabled, "Enable subsection");
    ///     ui.set_enabled(enabled);
    ///     if ui.button("Button that is not always clickable").clicked() {
    ///         /* … */
    ///     }
    /// });
    /// # });
    /// ```
    #[deprecated = "Use disable(), add_enabled_ui(), or add_enabled() instead"]
    pub fn set_enabled(&mut self, enabled: bool) {
        if !enabled {
            self.disable();
        }
    }

    /// If `false`, any widgets added to the [`Ui`] will be invisible and non-interactive.
    ///
    /// This is `false` if any parent had [`UiBuilder::invisible`]
    /// or if [`Context::will_discard`].
    #[inline]
    pub fn is_visible(&self) -> bool {
        self.painter.is_visible()
    }

    /// Calling `set_invisible()` will cause all further widgets to be invisible,
    /// yet still allocate space.
    ///
    /// The widgets will not be interactive (`set_invisible()` implies `disable()`).
    ///
    /// Once invisible, there is no way to make the [`Ui`] visible again.
    ///
    /// Usually it is more convenient to use [`Self::add_visible_ui`] or [`Self::add_visible`].
    ///
    /// ### Example
    /// ```
    /// # egui::__run_test_ui(|ui| {
    /// # let mut visible = true;
    /// ui.group(|ui| {
    ///     ui.checkbox(&mut visible, "Show subsection");
    ///     if !visible {
    ///         ui.set_invisible();
    ///     }
    ///     if ui.button("Button that is not always shown").clicked() {
    ///         /* … */
    ///     }
    /// });
    /// # });
    /// ```
    pub fn set_invisible(&mut self) {
        self.painter.set_invisible();
        self.disable();
    }

    /// Calling `set_visible(false)` will cause all further widgets to be invisible,
    /// yet still allocate space.
    ///
    /// The widgets will not be interactive (`set_visible(false)` implies `set_enabled(false)`).
    ///
    /// Calling `set_visible(true)` has no effect.
    ///
    /// ### Example
    /// ```
    /// # egui::__run_test_ui(|ui| {
    /// # let mut visible = true;
    /// ui.group(|ui| {
    ///     ui.checkbox(&mut visible, "Show subsection");
    ///     ui.set_visible(visible);
    ///     if ui.button("Button that is not always shown").clicked() {
    ///         /* … */
    ///     }
    /// });
    /// # });
    /// ```
    #[deprecated = "Use set_invisible(), add_visible_ui(), or add_visible() instead"]
    pub fn set_visible(&mut self, visible: bool) {
        if !visible {
            self.painter.set_invisible();
            self.disable();
        }
    }

    /// Make the widget in this [`Ui`] semi-transparent.
    ///
    /// `opacity` must be between 0.0 and 1.0, where 0.0 means fully transparent (i.e., invisible)
    /// and 1.0 means fully opaque.
    ///
    /// ### Example
    /// ```
    /// # egui::__run_test_ui(|ui| {
    /// ui.group(|ui| {
    ///     ui.set_opacity(0.5);
    ///     if ui.button("Half-transparent button").clicked() {
    ///         /* … */
    ///     }
    /// });
    /// # });
    /// ```
    ///
    /// See also: [`Self::opacity`] and [`Self::multiply_opacity`].
    pub fn set_opacity(&mut self, opacity: f32) {
        self.painter.set_opacity(opacity);
    }

    /// Like [`Self::set_opacity`], but multiplies the given value with the current opacity.
    ///
    /// See also: [`Self::set_opacity`] and [`Self::opacity`].
    pub fn multiply_opacity(&mut self, opacity: f32) {
        self.painter.multiply_opacity(opacity);
    }

    /// Read the current opacity of the underlying painter.
    ///
    /// See also: [`Self::set_opacity`] and [`Self::multiply_opacity`].
    #[inline]
    pub fn opacity(&self) -> f32 {
        self.painter.opacity()
    }

    /// Read the [`Layout`].
    #[inline]
    pub fn layout(&self) -> &Layout {
        self.placer.layout()
    }

    /// Which wrap mode should the text use in this [`Ui`]?
    ///
    /// This is determined first by [`Style::wrap_mode`], and then by the layout of this [`Ui`].
    pub fn wrap_mode(&self) -> TextWrapMode {
        #[expect(deprecated)]
        if let Some(wrap_mode) = self.style.wrap_mode {
            wrap_mode
        }
        // `wrap` handling for backward compatibility
        else if let Some(wrap) = self.style.wrap {
            if wrap {
                TextWrapMode::Wrap
            } else {
                TextWrapMode::Extend
            }
        } else if let Some(grid) = self.placer.grid() {
            if grid.wrap_text() {
                TextWrapMode::Wrap
            } else {
                TextWrapMode::Extend
            }
        } else {
            let layout = self.layout();
            if layout.is_vertical() || layout.is_horizontal() && layout.main_wrap() {
                TextWrapMode::Wrap
            } else {
                TextWrapMode::Extend
            }
        }
    }

    /// Should text wrap in this [`Ui`]?
    ///
    /// This is determined first by [`Style::wrap_mode`], and then by the layout of this [`Ui`].
    #[deprecated = "Use `wrap_mode` instead"]
    pub fn wrap_text(&self) -> bool {
        self.wrap_mode() == TextWrapMode::Wrap
    }

    /// How to vertically align text
    #[inline]
    pub fn text_valign(&self) -> Align {
        self.style()
            .override_text_valign
            .unwrap_or_else(|| self.layout().vertical_align())
    }

    /// Create a painter for a sub-region of this Ui.
    ///
    /// The clip-rect of the returned [`Painter`] will be the intersection
    /// of the given rectangle and the `clip_rect()` of this [`Ui`].
    pub fn painter_at(&self, rect: Rect) -> Painter {
        self.painter().with_clip_rect(rect)
    }

    /// Use this to paint stuff within this [`Ui`].
    #[inline]
    pub fn layer_id(&self) -> LayerId {
        self.painter().layer_id()
    }

    /// The height of text of this text style.
    ///
    /// Returns a value rounded to [`emath::GUI_ROUNDING`].
    pub fn text_style_height(&self, style: &TextStyle) -> f32 {
        self.fonts(|f| f.row_height(&style.resolve(self.style())))
    }

    /// Screen-space rectangle for clipping what we paint in this ui.
    /// This is used, for instance, to avoid painting outside a window that is smaller than its contents.
    #[inline]
    pub fn clip_rect(&self) -> Rect {
        self.painter.clip_rect()
    }

    /// Constrain the rectangle in which we can paint.
    ///
    /// Short for `ui.set_clip_rect(ui.clip_rect().intersect(new_clip_rect))`.
    ///
    /// See also: [`Self::clip_rect`] and [`Self::set_clip_rect`].
    #[inline]
    pub fn shrink_clip_rect(&mut self, new_clip_rect: Rect) {
        self.painter.shrink_clip_rect(new_clip_rect);
    }

    /// Screen-space rectangle for clipping what we paint in this ui.
    /// This is used, for instance, to avoid painting outside a window that is smaller than its contents.
    ///
    /// Warning: growing the clip rect might cause unexpected results!
    /// When in doubt, use [`Self::shrink_clip_rect`] instead.
    pub fn set_clip_rect(&mut self, clip_rect: Rect) {
        self.painter.set_clip_rect(clip_rect);
    }

    /// Can be used for culling: if `false`, then no part of `rect` will be visible on screen.
    ///
    /// This is false if the whole `Ui` is invisible (see [`UiBuilder::invisible`])
    /// or if [`Context::will_discard`] is true.
    pub fn is_rect_visible(&self, rect: Rect) -> bool {
        self.is_visible() && rect.intersects(self.clip_rect())
    }
}

/// # Helpers for accessing the underlying [`Context`].
/// These functions all lock the [`Context`] owned by this [`Ui`].
/// Please see the documentation of [`Context`] for how locking works!
impl Ui {
    /// Read-only access to the shared [`InputState`].
    ///
    /// ```
    /// # egui::__run_test_ui(|ui| {
    /// if ui.input(|i| i.key_pressed(egui::Key::A)) {
    ///     // …
    /// }
    /// # });
    /// ```
    #[inline]
    pub fn input<R>(&self, reader: impl FnOnce(&InputState) -> R) -> R {
        self.ctx().input(reader)
    }

    /// Read-write access to the shared [`InputState`].
    #[inline]
    pub fn input_mut<R>(&self, writer: impl FnOnce(&mut InputState) -> R) -> R {
        self.ctx().input_mut(writer)
    }

    /// Read-only access to the shared [`Memory`].
    #[inline]
    pub fn memory<R>(&self, reader: impl FnOnce(&Memory) -> R) -> R {
        self.ctx().memory(reader)
    }

    /// Read-write access to the shared [`Memory`].
    #[inline]
    pub fn memory_mut<R>(&self, writer: impl FnOnce(&mut Memory) -> R) -> R {
        self.ctx().memory_mut(writer)
    }

    /// Read-only access to the shared [`IdTypeMap`], which stores superficial widget state.
    #[inline]
    pub fn data<R>(&self, reader: impl FnOnce(&IdTypeMap) -> R) -> R {
        self.ctx().data(reader)
    }

    /// Read-write access to the shared [`IdTypeMap`], which stores superficial widget state.
    #[inline]
    pub fn data_mut<R>(&self, writer: impl FnOnce(&mut IdTypeMap) -> R) -> R {
        self.ctx().data_mut(writer)
    }

    /// Read-only access to the shared [`PlatformOutput`].
    ///
    /// This is what egui outputs each frame.
    ///
    /// ```
    /// # let mut ctx = egui::Context::default();
    /// ctx.output_mut(|o| o.cursor_icon = egui::CursorIcon::Progress);
    /// ```
    #[inline]
    pub fn output<R>(&self, reader: impl FnOnce(&PlatformOutput) -> R) -> R {
        self.ctx().output(reader)
    }

    /// Read-write access to the shared [`PlatformOutput`].
    ///
    /// This is what egui outputs each frame.
    ///
    /// ```
    /// # let mut ctx = egui::Context::default();
    /// ctx.output_mut(|o| o.cursor_icon = egui::CursorIcon::Progress);
    /// ```
    #[inline]
    pub fn output_mut<R>(&self, writer: impl FnOnce(&mut PlatformOutput) -> R) -> R {
        self.ctx().output_mut(writer)
    }

    /// Read-only access to [`Fonts`].
    #[inline]
    pub fn fonts<R>(&self, reader: impl FnOnce(&Fonts) -> R) -> R {
        self.ctx().fonts(reader)
    }
}

// ------------------------------------------------------------------------

/// # Sizes etc
impl Ui {
    /// Where and how large the [`Ui`] is already.
    /// All widgets that have been added to this [`Ui`] fits within this rectangle.
    ///
    /// No matter what, the final Ui will be at least this large.
    ///
    /// This will grow as new widgets are added, but never shrink.
    pub fn min_rect(&self) -> Rect {
        self.placer.min_rect()
    }

    /// Size of content; same as `min_rect().size()`
    pub fn min_size(&self) -> Vec2 {
        self.min_rect().size()
    }

    /// New widgets will *try* to fit within this rectangle.
    ///
    /// Text labels will wrap to fit within `max_rect`.
    /// Separator lines will span the `max_rect`.
    ///
    /// If a new widget doesn't fit within the `max_rect` then the
    /// [`Ui`] will make room for it by expanding both `min_rect` and `max_rect`.
    pub fn max_rect(&self) -> Rect {
        self.placer.max_rect()
    }

    /// Used for animation, kind of hacky
    pub(crate) fn force_set_min_rect(&mut self, min_rect: Rect) {
        self.placer.force_set_min_rect(min_rect);
    }

    // ------------------------------------------------------------------------

    /// Set the maximum size of the ui.
    /// You won't be able to shrink it below the current minimum size.
    pub fn set_max_size(&mut self, size: Vec2) {
        self.set_max_width(size.x);
        self.set_max_height(size.y);
    }

    /// Set the maximum width of the ui.
    /// You won't be able to shrink it below the current minimum size.
    pub fn set_max_width(&mut self, width: f32) {
        self.placer.set_max_width(width);
    }

    /// Set the maximum height of the ui.
    /// You won't be able to shrink it below the current minimum size.
    pub fn set_max_height(&mut self, height: f32) {
        self.placer.set_max_height(height);
    }

    // ------------------------------------------------------------------------

    /// Set the minimum size of the ui.
    /// This can't shrink the ui, only make it larger.
    pub fn set_min_size(&mut self, size: Vec2) {
        self.set_min_width(size.x);
        self.set_min_height(size.y);
    }

    /// Set the minimum width of the ui.
    /// This can't shrink the ui, only make it larger.
    pub fn set_min_width(&mut self, width: f32) {
        debug_assert!(
            0.0 <= width,
            "Negative width makes no sense, but got: {width}"
        );
        self.placer.set_min_width(width);
    }

    /// Set the minimum height of the ui.
    /// This can't shrink the ui, only make it larger.
    pub fn set_min_height(&mut self, height: f32) {
        debug_assert!(
            0.0 <= height,
            "Negative height makes no sense, but got: {height}"
        );
        self.placer.set_min_height(height);
    }

    // ------------------------------------------------------------------------

    /// Helper: shrinks the max width to the current width,
    /// so further widgets will try not to be wider than previous widgets.
    /// Useful for normal vertical layouts.
    pub fn shrink_width_to_current(&mut self) {
        self.set_max_width(self.min_rect().width());
    }

    /// Helper: shrinks the max height to the current height,
    /// so further widgets will try not to be taller than previous widgets.
    pub fn shrink_height_to_current(&mut self) {
        self.set_max_height(self.min_rect().height());
    }

    /// Expand the `min_rect` and `max_rect` of this ui to include a child at the given rect.
    pub fn expand_to_include_rect(&mut self, rect: Rect) {
        self.placer.expand_to_include_rect(rect);
    }

    /// `ui.set_width_range(min..=max);` is equivalent to `ui.set_min_width(min); ui.set_max_width(max);`.
    pub fn set_width_range(&mut self, width: impl Into<Rangef>) {
        let width = width.into();
        self.set_min_width(width.min);
        self.set_max_width(width.max);
    }

    /// `ui.set_height_range(min..=max);` is equivalent to `ui.set_min_height(min); ui.set_max_height(max);`.
    pub fn set_height_range(&mut self, height: impl Into<Rangef>) {
        let height = height.into();
        self.set_min_height(height.min);
        self.set_max_height(height.max);
    }

    /// Set both the minimum and maximum width.
    pub fn set_width(&mut self, width: f32) {
        self.set_min_width(width);
        self.set_max_width(width);
    }

    /// Set both the minimum and maximum height.
    pub fn set_height(&mut self, height: f32) {
        self.set_min_height(height);
        self.set_max_height(height);
    }

    /// Ensure we are big enough to contain the given x-coordinate.
    /// This is sometimes useful to expand a ui to stretch to a certain place.
    pub fn expand_to_include_x(&mut self, x: f32) {
        self.placer.expand_to_include_x(x);
    }

    /// Ensure we are big enough to contain the given y-coordinate.
    /// This is sometimes useful to expand a ui to stretch to a certain place.
    pub fn expand_to_include_y(&mut self, y: f32) {
        self.placer.expand_to_include_y(y);
    }

    // ------------------------------------------------------------------------
    // Layout related measures:

    /// The available space at the moment, given the current cursor.
    ///
    /// This how much more space we can take up without overflowing our parent.
    /// Shrinks as widgets allocate space and the cursor moves.
    /// A small size should be interpreted as "as little as possible".
    /// An infinite size should be interpreted as "as much as you want".
    pub fn available_size(&self) -> Vec2 {
        self.placer.available_size()
    }

    /// The available width at the moment, given the current cursor.
    ///
    /// See [`Self::available_size`] for more information.
    pub fn available_width(&self) -> f32 {
        self.available_size().x
    }

    /// The available height at the moment, given the current cursor.
    ///
    /// See [`Self::available_size`] for more information.
    pub fn available_height(&self) -> f32 {
        self.available_size().y
    }

    /// In case of a wrapping layout, how much space is left on this row/column?
    ///
    /// If the layout does not wrap, this will return the same value as [`Self::available_size`].
    pub fn available_size_before_wrap(&self) -> Vec2 {
        self.placer.available_rect_before_wrap().size()
    }

    /// In case of a wrapping layout, how much space is left on this row/column?
    ///
    /// If the layout does not wrap, this will return the same value as [`Self::available_size`].
    pub fn available_rect_before_wrap(&self) -> Rect {
        self.placer.available_rect_before_wrap()
    }
}

/// # [`Id`] creation
impl Ui {
    /// Use this to generate widget ids for widgets that have persistent state in [`Memory`].
    pub fn make_persistent_id<IdSource>(&self, id_salt: IdSource) -> Id
    where
        IdSource: Hash,
    {
        self.id.with(&id_salt)
    }

    /// This is the `Id` that will be assigned to the next widget added to this `Ui`.
    pub fn next_auto_id(&self) -> Id {
        Id::new(self.next_auto_id_salt)
    }

    /// Same as `ui.next_auto_id().with(id_salt)`
    pub fn auto_id_with<IdSource>(&self, id_salt: IdSource) -> Id
    where
        IdSource: Hash,
    {
        Id::new(self.next_auto_id_salt).with(id_salt)
    }

    /// Pretend like `count` widgets have been allocated.
    pub fn skip_ahead_auto_ids(&mut self, count: usize) {
        self.next_auto_id_salt = self.next_auto_id_salt.wrapping_add(count as u64);
    }
}

/// # Interaction
impl Ui {
    /// Check for clicks, drags and/or hover on a specific region of this [`Ui`].
    pub fn interact(&self, rect: Rect, id: Id, sense: Sense) -> Response {
        self.ctx().create_widget(
            WidgetRect {
                id,
                layer_id: self.layer_id(),
                rect,
                interact_rect: self.clip_rect().intersect(rect),
                sense,
                enabled: self.enabled,
            },
            true,
        )
    }

    /// Deprecated: use [`Self::interact`] instead.
    #[deprecated = "The contains_pointer argument is ignored. Use `ui.interact` instead."]
    pub fn interact_with_hovered(
        &self,
        rect: Rect,
        _contains_pointer: bool,
        id: Id,
        sense: Sense,
    ) -> Response {
        self.interact(rect, id, sense)
    }

    /// Read the [`Ui`]s background [`Response`].
    /// It's [`Sense`] will be based on the [`UiBuilder::sense`] used to create this [`Ui`].
    ///
    /// The rectangle of the [`Response`] (and interactive area) will be [`Self::min_rect`]
    /// of the last pass.
    ///
    /// The very first time when the [`Ui`] is created, this will return a [`Response`] with a
    /// [`Rect`] of [`Rect::NOTHING`].
    pub fn response(&self) -> Response {
        // This is the inverse of Context::read_response. We prefer a response
        // based on last frame's widget rect since the one from this frame is Rect::NOTHING until
        // Ui::interact_bg is called or the Ui is dropped.
        let mut response = self
            .ctx()
            .viewport(|viewport| {
                viewport
                    .prev_pass
                    .widgets
                    .get(self.unique_id)
                    .or_else(|| viewport.this_pass.widgets.get(self.unique_id))
                    .copied()
            })
            .map(|widget_rect| self.ctx().get_response(widget_rect))
            .expect(
                "Since we always call Context::create_widget in Ui::new, this should never be None",
            );
        if self.should_close() {
            response.set_close();
        }
        response
    }

    /// Update the [`WidgetRect`] created in [`Ui::new`] or [`Ui::new_child`] with the current
    /// [`Ui::min_rect`].
    fn remember_min_rect(&mut self) -> Response {
        self.min_rect_already_remembered = true;
        // We remove the id from used_ids to prevent a duplicate id warning from showing
        // when the ui was created with `UiBuilder::sense`.
        // This is a bit hacky, is there a better way?
        self.ctx().pass_state_mut(|fs| {
            fs.used_ids.remove(&self.unique_id);
        });
        // This will update the WidgetRect that was first created in `Ui::new`.
        let mut response = self.ctx().create_widget(
            WidgetRect {
                id: self.unique_id,
                layer_id: self.layer_id(),
                rect: self.min_rect(),
                interact_rect: self.clip_rect().intersect(self.min_rect()),
                sense: self.sense,
                enabled: self.enabled,
            },
            false,
        );
        if self.should_close() {
            response.set_close();
        }
        response.intrinsic_size = Some(self.intrinsic_size());
        // self.ctx().debug_painter().debug_rect(
        //     Rect::from_min_size(self.min_rect().min, self.intrinsic_size()),
        //     Color32::GREEN,
        //     "",
        // );
        response
    }

    /// Interact with the background of this [`Ui`],
    /// i.e. behind all the widgets.
    ///
    /// The rectangle of the [`Response`] (and interactive area) will be [`Self::min_rect`].
    #[deprecated = "Use UiBuilder::sense with Ui::response instead"]
    pub fn interact_bg(&self, sense: Sense) -> Response {
        // This will update the WidgetRect that was first created in `Ui::new`.
        self.interact(self.min_rect(), self.unique_id, sense)
    }

    /// Is the pointer (mouse/touch) above this rectangle in this [`Ui`]?
    ///
    /// The `clip_rect` and layer of this [`Ui`] will be respected, so, for instance,
    /// if this [`Ui`] is behind some other window, this will always return `false`.
    ///
    /// However, this will NOT check if any other _widget_ in the same layer is covering this widget. For that, use [`Response::contains_pointer`] instead.
    pub fn rect_contains_pointer(&self, rect: Rect) -> bool {
        self.ctx()
            .rect_contains_pointer(self.layer_id(), self.clip_rect().intersect(rect))
    }

    /// Is the pointer (mouse/touch) above the current [`Ui`]?
    ///
    /// Equivalent to `ui.rect_contains_pointer(ui.min_rect())`
    ///
    /// Note that this tests against the _current_ [`Ui::min_rect`].
    /// If you want to test against the final `min_rect`,
    /// use [`Self::response`] instead.
    pub fn ui_contains_pointer(&self) -> bool {
        self.rect_contains_pointer(self.min_rect())
    }

    /// Find and close the first closable parent.
    ///
    /// Use [`UiBuilder::closable`] to make a [`Ui`] closable.
    /// You can then use [`Ui::should_close`] to check if it should be closed.
    ///
    /// This is implemented for all egui containers, e.g. [`crate::Popup`], [`crate::Modal`],
    /// [`crate::Area`], [`crate::Window`], [`crate::CollapsingHeader`], etc.
    ///
    /// What exactly happens when you close a container depends on the container implementation.
    /// [`crate::Area`] e.g. will return true from it's [`Response::should_close`] method.
    ///
    /// If you want to close a specific kind of container, use [`Ui::close_kind`] instead.
    ///
    /// Also note that this won't bubble up across [`crate::Area`]s. If needed, you can check
    /// `response.should_close()` and close the parent manually. ([`menu`] does this for example).
    ///
    /// See also:
    /// - [`Ui::close_kind`]
    /// - [`Ui::should_close`]
    /// - [`Ui::will_parent_close`]
    pub fn close(&self) {
        let tag = self.stack.iter().find_map(|stack| {
            stack
                .info
                .tags
                .get_downcast::<ClosableTag>(ClosableTag::NAME)
        });
        if let Some(tag) = tag {
            tag.set_close();
        } else {
            #[cfg(feature = "log")]
            log::warn!("Called ui.close() on a Ui that has no closable parent.");
        }
    }

    /// Find and close the first closable parent of a specific [`UiKind`].
    ///
    /// This is useful if you want to e.g. close a [`crate::Window`]. Since it contains a
    /// `Collapsible`, [`Ui::close`] would close the `Collapsible` instead.
    /// You can close the [`crate::Window`] by calling `ui.close_kind(UiKind::Window)`.
    ///
    /// See also:
    /// - [`Ui::close`]
    /// - [`Ui::should_close`]
    /// - [`Ui::will_parent_close`]
    pub fn close_kind(&self, ui_kind: UiKind) {
        let tag = self
            .stack
            .iter()
            .filter(|stack| stack.info.kind == Some(ui_kind))
            .find_map(|stack| {
                stack
                    .info
                    .tags
                    .get_downcast::<ClosableTag>(ClosableTag::NAME)
            });
        if let Some(tag) = tag {
            tag.set_close();
        } else {
            #[cfg(feature = "log")]
            log::warn!("Called ui.close_kind({ui_kind:?}) on ui with no such closable parent.");
        }
    }

    /// Was [`Ui::close`] called on this [`Ui`] or any of its children?
    /// Only works if the [`Ui`] was created with [`UiBuilder::closable`].
    ///
    /// You can also check via this [`Ui`]'s [`Response::should_close`].
    ///
    /// See also:
    /// - [`Ui::will_parent_close`]
    /// - [`Ui::close`]
    /// - [`Ui::close_kind`]
    /// - [`Response::should_close`]
    pub fn should_close(&self) -> bool {
        self.stack
            .info
            .tags
            .get_downcast(ClosableTag::NAME)
            .is_some_and(|tag: &ClosableTag| tag.should_close())
    }

    /// Will this [`Ui`] or any of its parents close this frame?
    ///
    /// See also
    /// - [`Ui::should_close`]
    /// - [`Ui::close`]
    /// - [`Ui::close_kind`]
    pub fn will_parent_close(&self) -> bool {
        self.stack.iter().any(|stack| {
            stack
                .info
                .tags
                .get_downcast::<ClosableTag>(ClosableTag::NAME)
                .is_some_and(|tag| tag.should_close())
        })
    }
}

/// # Allocating space: where do I put my widgets?
impl Ui {
    /// Allocate space for a widget and check for interaction in the space.
    /// Returns a [`Response`] which contains a rectangle, id, and interaction info.
    ///
    /// ## How sizes are negotiated
    /// Each widget should have a *minimum desired size* and a *desired size*.
    /// When asking for space, ask AT LEAST for your minimum, and don't ask for more than you need.
    /// If you want to fill the space, ask about [`Ui::available_size`] and use that.
    ///
    /// You may get MORE space than you asked for, for instance
    /// for justified layouts, like in menus.
    ///
    /// You will never get a rectangle that is smaller than the amount of space you asked for.
    ///
    /// ```
    /// # egui::__run_test_ui(|ui| {
    /// let response = ui.allocate_response(egui::vec2(100.0, 200.0), egui::Sense::click());
    /// if response.clicked() { /* … */ }
    /// ui.painter().rect_stroke(response.rect, 0.0, (1.0, egui::Color32::WHITE), egui::StrokeKind::Inside);
    /// # });
    /// ```
    pub fn allocate_response(
        &mut self,
        desired_size: Vec2,
        sense: Sense,
        desired_size_2: Vec2,
    ) -> Response {
        let (id, rect) = self.allocate_space(desired_size, desired_size_2);
        let mut response = self.interact(rect, id, sense);
        response.intrinsic_size = Some(desired_size_2);
        response
    }

    /// Returns a [`Rect`] with exactly what you asked for.
    ///
    /// The response rect will be larger if this is part of a justified layout or similar.
    /// This means that if this is a narrow widget in a wide justified layout, then
    /// the widget will react to interactions outside the returned [`Rect`].
    pub fn allocate_exact_size(&mut self, desired_size: Vec2, sense: Sense) -> (Rect, Response) {
        let response = self.allocate_response(desired_size, sense, desired_size); // TODO?
        let rect = self
            .placer
            .align_size_within_rect(desired_size, response.rect);
        (rect, response)
    }

    /// Allocate at least as much space as needed, and interact with that rect.
    ///
    /// The returned [`Rect`] will be the same size as `Response::rect`.
    // TODO: Is this still needed?
    // TODO: Awful naming conflict
    pub fn allocate_at_least(
        &mut self,
        desired_size: Vec2,
        sense: Sense,
        desired_size_2: Vec2,
    ) -> (Rect, Response) {
        let response = self.allocate_response(desired_size, sense, desired_size_2);
        (response.rect, response)
    }

    /// Reserve this much space and move the cursor.
    /// Returns where to put the widget.
    ///
    /// ## How sizes are negotiated
    /// Each widget should have a *minimum desired size* and a *desired size*.
    /// When asking for space, ask AT LEAST for your minimum, and don't ask for more than you need.
    /// If you want to fill the space, ask about [`Ui::available_size`] and use that.
    ///
    /// You may get MORE space than you asked for, for instance
    /// for justified layouts, like in menus.
    ///
    /// You will never get a rectangle that is smaller than the amount of space you asked for.
    ///
    /// Returns an automatic [`Id`] (which you can use for interaction) and the [`Rect`] of where to put your widget.
    ///
    /// ```
    /// # egui::__run_test_ui(|ui| {
    /// let (id, rect) = ui.allocate_space(egui::vec2(100.0, 200.0));
    /// let response = ui.interact(rect, id, egui::Sense::click());
    /// # });
    /// ```
    pub fn allocate_space(&mut self, desired_size: Vec2, desired_size_2: Vec2) -> (Id, Rect) {
        #[cfg(debug_assertions)]
        let original_available = self.available_size_before_wrap();

        let rect = self.allocate_space_impl(desired_size, desired_size_2);

        #[cfg(debug_assertions)]
        {
            let too_wide = desired_size.x > original_available.x;
            let too_high = desired_size.y > original_available.y;

            let debug_expand_width = self.style().debug.show_expand_width;
            let debug_expand_height = self.style().debug.show_expand_height;

            if (debug_expand_width && too_wide) || (debug_expand_height && too_high) {
                self.painter.rect_stroke(
                    rect,
                    0.0,
                    (1.0, Color32::LIGHT_BLUE),
                    crate::StrokeKind::Inside,
                );

                let stroke = Stroke::new(2.5, Color32::from_rgb(200, 0, 0));
                let paint_line_seg = |a, b| self.painter().line_segment([a, b], stroke);

                if debug_expand_width && too_wide {
                    paint_line_seg(rect.left_top(), rect.left_bottom());
                    paint_line_seg(rect.left_center(), rect.right_center());
                    paint_line_seg(
                        pos2(rect.left() + original_available.x, rect.top()),
                        pos2(rect.left() + original_available.x, rect.bottom()),
                    );
                    paint_line_seg(rect.right_top(), rect.right_bottom());
                }

                if debug_expand_height && too_high {
                    paint_line_seg(rect.left_top(), rect.right_top());
                    paint_line_seg(rect.center_top(), rect.center_bottom());
                    paint_line_seg(rect.left_bottom(), rect.right_bottom());
                }
            }
        }

        let id = Id::new(self.next_auto_id_salt);
        self.next_auto_id_salt = self.next_auto_id_salt.wrapping_add(1);

        (id, rect)
    }

    /// Reserve this much space and move the cursor.
    /// Returns where to put the widget.
    fn allocate_space_impl(&mut self, desired_size: Vec2, desired_size_2: Vec2) -> Rect {
        // self.ctx().debug_painter().debug_rect(
        //     Rect::from_min_size(self.cursor().min, desired_size_2),
        //     Color32::YELLOW,
        //     "",
        // );
        let item_spacing = self.spacing().item_spacing;
        let frame_rect = self.placer.next_space(desired_size, item_spacing);
        debug_assert!(!frame_rect.any_nan(), "frame_rect is nan in allocate_space");
        let widget_rect = self.placer.justify_and_align(frame_rect, desired_size);

        self.placer
            .advance_after_rects(frame_rect, widget_rect, item_spacing, desired_size_2);

        register_rect(self, widget_rect);

        widget_rect
    }

    /// Allocate a specific part of the [`Ui`].
    ///
    /// Ignore the layout of the [`Ui`]: just put my widget here!
    /// The layout cursor will advance to past this `rect`.
    pub fn allocate_rect(&mut self, rect: Rect, sense: Sense, intrinsic_size: Vec2) -> Response {
        let rect = rect.round_ui();
        let id = self.advance_cursor_after_rect(rect, intrinsic_size);
        self.interact(rect, id, sense)
    }

    /// Allocate a rect without interacting with it.
<<<<<<< HEAD
    pub fn advance_cursor_after_rect(&mut self, rect: Rect, intrinsic_size: Vec2) -> Id {
        debug_assert!(!rect.any_nan());
=======
    pub fn advance_cursor_after_rect(&mut self, rect: Rect) -> Id {
        debug_assert!(!rect.any_nan(), "rect is nan in advance_cursor_after_rect");
>>>>>>> cd3ac65c
        let rect = rect.round_ui();

        let item_spacing = self.spacing().item_spacing;
        self.placer
            .advance_after_rects(rect, rect, item_spacing, intrinsic_size);
        register_rect(self, rect);

        let id = Id::new(self.next_auto_id_salt);
        self.next_auto_id_salt = self.next_auto_id_salt.wrapping_add(1);
        id
    }

    pub(crate) fn placer(&self) -> &Placer {
        &self.placer
    }

    /// Where the next widget will be put.
    ///
    /// One side of this will always be infinite: the direction in which new widgets will be added.
    /// The opposing side is what is incremented.
    /// The crossing sides are initialized to `max_rect`.
    ///
    /// So one can think of `cursor` as a constraint on the available region.
    ///
    /// If something has already been added, this will point to `style.spacing.item_spacing` beyond the latest child.
    /// The cursor can thus be `style.spacing.item_spacing` pixels outside of the `min_rect`.
    pub fn cursor(&self) -> Rect {
        self.placer.cursor()
    }

    pub(crate) fn set_cursor(&mut self, cursor: Rect) {
        self.placer.set_cursor(cursor);
    }

    /// Where do we expect a zero-sized widget to be placed?
    pub fn next_widget_position(&self) -> Pos2 {
        self.placer.next_widget_position()
    }

    /// Allocated the given space and then adds content to that space.
    /// If the contents overflow, more space will be allocated.
    /// When finished, the amount of space actually used (`min_rect`) will be allocated.
    /// So you can request a lot of space and then use less.
    #[inline]
    pub fn allocate_ui<R>(
        &mut self,
        desired_size: Vec2,
        add_contents: impl FnOnce(&mut Self) -> R,
    ) -> InnerResponse<R> {
        self.allocate_ui_with_layout(desired_size, *self.layout(), add_contents)
    }

    /// Allocated the given space and then adds content to that space.
    /// If the contents overflow, more space will be allocated.
    /// When finished, the amount of space actually used (`min_rect`) will be allocated.
    /// So you can request a lot of space and then use less.
    #[inline]
    pub fn allocate_ui_with_layout<R>(
        &mut self,
        desired_size: Vec2,
        layout: Layout,
        add_contents: impl FnOnce(&mut Self) -> R,
    ) -> InnerResponse<R> {
        self.allocate_ui_with_layout_dyn(desired_size, layout, Box::new(add_contents))
    }

    fn allocate_ui_with_layout_dyn<'c, R>(
        &mut self,
        desired_size: Vec2,
        layout: Layout,
        add_contents: Box<dyn FnOnce(&mut Self) -> R + 'c>,
    ) -> InnerResponse<R> {
        debug_assert!(
            desired_size.x >= 0.0 && desired_size.y >= 0.0,
            "Negative desired size: {desired_size:?}"
        );
        let item_spacing = self.spacing().item_spacing;
        let frame_rect = self.placer.next_space(desired_size, item_spacing);
        let child_rect = self.placer.justify_and_align(frame_rect, desired_size);
        self.scope_dyn(
            UiBuilder::new().max_rect(child_rect).layout(layout),
            add_contents,
        )
    }

    /// Allocated the given rectangle and then adds content to that rectangle.
    ///
    /// If the contents overflow, more space will be allocated.
    /// When finished, the amount of space actually used (`min_rect`) will be allocated.
    /// So you can request a lot of space and then use less.
    #[deprecated = "Use `allocate_new_ui` instead"]
    pub fn allocate_ui_at_rect<R>(
        &mut self,
        max_rect: Rect,
        add_contents: impl FnOnce(&mut Self) -> R,
    ) -> InnerResponse<R> {
        self.scope_builder(UiBuilder::new().max_rect(max_rect), add_contents)
    }

    /// Allocated space (`UiBuilder::max_rect`) and then add content to it.
    ///
    /// If the contents overflow, more space will be allocated.
    /// When finished, the amount of space actually used (`min_rect`) will be allocated in the parent.
    /// So you can request a lot of space and then use less.
    #[deprecated = "Use `scope_builder` instead"]
    pub fn allocate_new_ui<R>(
        &mut self,
        ui_builder: UiBuilder,
        add_contents: impl FnOnce(&mut Self) -> R,
    ) -> InnerResponse<R> {
        self.scope_dyn(ui_builder, Box::new(add_contents))
    }

    /// Convenience function to get a region to paint on.
    ///
    /// Note that egui uses screen coordinates for everything.
    ///
    /// ```
    /// # use egui::*;
    /// # use std::f32::consts::TAU;
    /// # egui::__run_test_ui(|ui| {
    /// let size = Vec2::splat(16.0);
    /// let (response, painter) = ui.allocate_painter(size, Sense::hover());
    /// let rect = response.rect;
    /// let c = rect.center();
    /// let r = rect.width() / 2.0 - 1.0;
    /// let color = Color32::from_gray(128);
    /// let stroke = Stroke::new(1.0, color);
    /// painter.circle_stroke(c, r, stroke);
    /// painter.line_segment([c - vec2(0.0, r), c + vec2(0.0, r)], stroke);
    /// painter.line_segment([c, c + r * Vec2::angled(TAU * 1.0 / 8.0)], stroke);
    /// painter.line_segment([c, c + r * Vec2::angled(TAU * 3.0 / 8.0)], stroke);
    /// # });
    /// ```
    pub fn allocate_painter(&mut self, desired_size: Vec2, sense: Sense) -> (Response, Painter) {
        let response = self.allocate_response(desired_size, sense, desired_size); // TODO?
        let clip_rect = self.clip_rect().intersect(response.rect); // Make sure we don't paint out of bounds
        let painter = self.painter().with_clip_rect(clip_rect);
        (response, painter)
    }
}

/// # Scrolling
impl Ui {
    /// Adjust the scroll position of any parent [`crate::ScrollArea`] so that the given [`Rect`] becomes visible.
    ///
    /// If `align` is [`Align::TOP`] it means "put the top of the rect at the top of the scroll area", etc.
    /// If `align` is `None`, it'll scroll enough to bring the cursor into view.
    ///
    /// See also: [`Response::scroll_to_me`], [`Ui::scroll_to_cursor`]. [`Ui::scroll_with_delta`]..
    ///
    /// ```
    /// # use egui::Align;
    /// # egui::__run_test_ui(|ui| {
    /// egui::ScrollArea::vertical().show(ui, |ui| {
    ///     // …
    ///     let response = ui.button("Center on me.");
    ///     if response.clicked() {
    ///         ui.scroll_to_rect(response.rect, Some(Align::Center));
    ///     }
    /// });
    /// # });
    /// ```
    pub fn scroll_to_rect(&self, rect: Rect, align: Option<Align>) {
        self.scroll_to_rect_animation(rect, align, self.style.scroll_animation);
    }

    /// Same as [`Self::scroll_to_rect`], but allows you to specify the [`style::ScrollAnimation`].
    pub fn scroll_to_rect_animation(
        &self,
        rect: Rect,
        align: Option<Align>,
        animation: style::ScrollAnimation,
    ) {
        for d in 0..2 {
            let range = Rangef::new(rect.min[d], rect.max[d]);
            self.ctx().pass_state_mut(|state| {
                state.scroll_target[d] =
                    Some(pass_state::ScrollTarget::new(range, align, animation));
            });
        }
    }

    /// Adjust the scroll position of any parent [`crate::ScrollArea`] so that the cursor (where the next widget goes) becomes visible.
    ///
    /// If `align` is [`Align::TOP`] it means "put the top of the rect at the top of the scroll area", etc.
    /// If `align` is not provided, it'll scroll enough to bring the cursor into view.
    ///
    /// See also: [`Response::scroll_to_me`], [`Ui::scroll_to_rect`]. [`Ui::scroll_with_delta`].
    ///
    /// ```
    /// # use egui::Align;
    /// # egui::__run_test_ui(|ui| {
    /// egui::ScrollArea::vertical().show(ui, |ui| {
    ///     let scroll_bottom = ui.button("Scroll to bottom.").clicked();
    ///     for i in 0..1000 {
    ///         ui.label(format!("Item {}", i));
    ///     }
    ///
    ///     if scroll_bottom {
    ///         ui.scroll_to_cursor(Some(Align::BOTTOM));
    ///     }
    /// });
    /// # });
    /// ```
    pub fn scroll_to_cursor(&self, align: Option<Align>) {
        self.scroll_to_cursor_animation(align, self.style.scroll_animation);
    }

    /// Same as [`Self::scroll_to_cursor`], but allows you to specify the [`style::ScrollAnimation`].
    pub fn scroll_to_cursor_animation(
        &self,
        align: Option<Align>,
        animation: style::ScrollAnimation,
    ) {
        let target = self.next_widget_position();
        for d in 0..2 {
            let target = Rangef::point(target[d]);
            self.ctx().pass_state_mut(|state| {
                state.scroll_target[d] =
                    Some(pass_state::ScrollTarget::new(target, align, animation));
            });
        }
    }

    /// Scroll this many points in the given direction, in the parent [`crate::ScrollArea`].
    ///
    /// The delta dictates how the _content_ (i.e. this UI) should move.
    ///
    /// A positive X-value indicates the content is being moved right,
    /// as when swiping right on a touch-screen or track-pad with natural scrolling.
    ///
    /// A positive Y-value indicates the content is being moved down,
    /// as when swiping down on a touch-screen or track-pad with natural scrolling.
    ///
    /// If this is called multiple times per frame for the same [`crate::ScrollArea`], the deltas will be summed.
    ///
    /// See also: [`Response::scroll_to_me`], [`Ui::scroll_to_rect`], [`Ui::scroll_to_cursor`]
    ///
    /// ```
    /// # use egui::{Align, Vec2};
    /// # egui::__run_test_ui(|ui| {
    /// let mut scroll_delta = Vec2::ZERO;
    /// if ui.button("Scroll down").clicked() {
    ///     scroll_delta.y -= 64.0; // move content up
    /// }
    /// egui::ScrollArea::vertical().show(ui, |ui| {
    ///     ui.scroll_with_delta(scroll_delta);
    ///     for i in 0..1000 {
    ///         ui.label(format!("Item {}", i));
    ///     }
    /// });
    /// # });
    /// ```
    pub fn scroll_with_delta(&self, delta: Vec2) {
        self.scroll_with_delta_animation(delta, self.style.scroll_animation);
    }

    /// Same as [`Self::scroll_with_delta`], but allows you to specify the [`style::ScrollAnimation`].
    pub fn scroll_with_delta_animation(&self, delta: Vec2, animation: style::ScrollAnimation) {
        self.ctx().pass_state_mut(|state| {
            state.scroll_delta.0 += delta;
            state.scroll_delta.1 = animation;
        });
    }
}

/// # Adding widgets
impl Ui {
    /// Add a [`Widget`] to this [`Ui`] at a location dependent on the current [`Layout`].
    ///
    /// The returned [`Response`] can be used to check for interactions,
    /// as well as adding tooltips using [`Response::on_hover_text`].
    ///
    /// See also [`Self::add_sized`] and [`Self::put`].
    ///
    /// ```
    /// # egui::__run_test_ui(|ui| {
    /// # let mut my_value = 42;
    /// let response = ui.add(egui::Slider::new(&mut my_value, 0..=100));
    /// response.on_hover_text("Drag me!");
    /// # });
    /// ```
    #[inline]
    pub fn add(&mut self, widget: impl Widget) -> Response {
        widget.ui(self)
    }

    /// Add a [`Widget`] to this [`Ui`] with a given size.
    /// The widget will attempt to fit within the given size, but some widgets may overflow.
    ///
    /// To fill all remaining area, use `ui.add_sized(ui.available_size(), widget);`
    ///
    /// See also [`Self::add`] and [`Self::put`].
    ///
    /// ```
    /// # egui::__run_test_ui(|ui| {
    /// # let mut my_value = 42;
    /// ui.add_sized([40.0, 20.0], egui::DragValue::new(&mut my_value));
    /// # });
    /// ```
    pub fn add_sized(&mut self, max_size: impl Into<Vec2>, widget: impl Widget) -> Response {
        // TODO(emilk): configure to overflow to main_dir instead of centered overflow
        // to handle the bug mentioned at https://github.com/emilk/egui/discussions/318#discussioncomment-627578
        // and fixed in https://github.com/emilk/egui/commit/035166276322b3f2324bd8b97ffcedc63fa8419f
        //
        // Make sure we keep the same main direction since it changes e.g. how text is wrapped:
        let layout = Layout::centered_and_justified(self.layout().main_dir());
        self.allocate_ui_with_layout(max_size.into(), layout, |ui| ui.add(widget))
            .inner
    }

    /// Add a [`Widget`] to this [`Ui`] at a specific location (manual layout).
    ///
    /// See also [`Self::add`] and [`Self::add_sized`].
    pub fn put(&mut self, max_rect: Rect, widget: impl Widget) -> Response {
        self.scope_builder(
            UiBuilder::new()
                .max_rect(max_rect)
                .layout(Layout::centered_and_justified(Direction::TopDown)),
            |ui| ui.add(widget),
        )
        .inner
    }

    /// Add a single [`Widget`] that is possibly disabled, i.e. greyed out and non-interactive.
    ///
    /// If you call `add_enabled` from within an already disabled [`Ui`],
    /// the widget will always be disabled, even if the `enabled` argument is true.
    ///
    /// See also [`Self::add_enabled_ui`] and [`Self::is_enabled`].
    ///
    /// ```
    /// # egui::__run_test_ui(|ui| {
    /// ui.add_enabled(false, egui::Button::new("Can't click this"));
    /// # });
    /// ```
    pub fn add_enabled(&mut self, enabled: bool, widget: impl Widget) -> Response {
        if self.is_enabled() && !enabled {
            let old_painter = self.painter.clone();
            self.disable();
            let response = self.add(widget);
            self.enabled = true;
            self.painter = old_painter;
            response
        } else {
            self.add(widget)
        }
    }

    /// Add a section that is possibly disabled, i.e. greyed out and non-interactive.
    ///
    /// If you call `add_enabled_ui` from within an already disabled [`Ui`],
    /// the result will always be disabled, even if the `enabled` argument is true.
    ///
    /// See also [`Self::add_enabled`] and [`Self::is_enabled`].
    ///
    /// ### Example
    /// ```
    /// # egui::__run_test_ui(|ui| {
    /// # let mut enabled = true;
    /// ui.checkbox(&mut enabled, "Enable subsection");
    /// ui.add_enabled_ui(enabled, |ui| {
    ///     if ui.button("Button that is not always clickable").clicked() {
    ///         /* … */
    ///     }
    /// });
    /// # });
    /// ```
    pub fn add_enabled_ui<R>(
        &mut self,
        enabled: bool,
        add_contents: impl FnOnce(&mut Ui) -> R,
    ) -> InnerResponse<R> {
        self.scope(|ui| {
            if !enabled {
                ui.disable();
            }
            add_contents(ui)
        })
    }

    /// Add a single [`Widget`] that is possibly invisible.
    ///
    /// An invisible widget still takes up the same space as if it were visible.
    ///
    /// If you call `add_visible` from within an already invisible [`Ui`],
    /// the widget will always be invisible, even if the `visible` argument is true.
    ///
    /// See also [`Self::add_visible_ui`], [`Self::set_visible`] and [`Self::is_visible`].
    ///
    /// ```
    /// # egui::__run_test_ui(|ui| {
    /// ui.add_visible(false, egui::Label::new("You won't see me!"));
    /// # });
    /// ```
    pub fn add_visible(&mut self, visible: bool, widget: impl Widget) -> Response {
        if self.is_visible() && !visible {
            // temporary make us invisible:
            let old_painter = self.painter.clone();
            let old_enabled = self.enabled;

            self.set_invisible();

            let response = self.add(widget);

            self.painter = old_painter;
            self.enabled = old_enabled;
            response
        } else {
            self.add(widget)
        }
    }

    /// Add a section that is possibly invisible, i.e. greyed out and non-interactive.
    ///
    /// An invisible ui still takes up the same space as if it were visible.
    ///
    /// If you call `add_visible_ui` from within an already invisible [`Ui`],
    /// the result will always be invisible, even if the `visible` argument is true.
    ///
    /// See also [`Self::add_visible`], [`Self::set_visible`] and [`Self::is_visible`].
    ///
    /// ### Example
    /// ```
    /// # egui::__run_test_ui(|ui| {
    /// # let mut visible = true;
    /// ui.checkbox(&mut visible, "Show subsection");
    /// ui.add_visible_ui(visible, |ui| {
    ///     ui.label("Maybe you see this, maybe you don't!");
    /// });
    /// # });
    /// ```
    #[deprecated = "Use 'ui.scope_builder' instead"]
    pub fn add_visible_ui<R>(
        &mut self,
        visible: bool,
        add_contents: impl FnOnce(&mut Ui) -> R,
    ) -> InnerResponse<R> {
        let mut ui_builder = UiBuilder::new();
        if !visible {
            ui_builder = ui_builder.invisible();
        }
        self.scope_builder(ui_builder, add_contents)
    }

    /// Add extra space before the next widget.
    ///
    /// The direction is dependent on the layout.
    ///
    /// This will be in addition to the [`crate::style::Spacing::item_spacing`]
    /// that is always added, but `item_spacing` won't be added _again_ by `add_space`.
    ///
    /// [`Self::min_rect`] will expand to contain the space.
    #[inline]
    pub fn add_space(&mut self, amount: f32) {
        self.placer.advance_cursor(amount.round_ui());
    }

    /// Show some text.
    ///
    /// Shortcut for `add(Label::new(text))`
    ///
    /// See also [`Label`].
    ///
    /// ### Example
    /// ```
    /// # egui::__run_test_ui(|ui| {
    /// use egui::{RichText, FontId, Color32};
    /// ui.label("Normal text");
    /// ui.label(RichText::new("Large text").font(FontId::proportional(40.0)));
    /// ui.label(RichText::new("Red text").color(Color32::RED));
    /// # });
    /// ```
    #[inline]
    pub fn label(&mut self, text: impl Into<WidgetText>) -> Response {
        Label::new(text).ui(self)
    }

    /// Show colored text.
    ///
    /// Shortcut for `ui.label(RichText::new(text).color(color))`
    pub fn colored_label(
        &mut self,
        color: impl Into<Color32>,
        text: impl Into<RichText>,
    ) -> Response {
        Label::new(text.into().color(color)).ui(self)
    }

    /// Show large text.
    ///
    /// Shortcut for `ui.label(RichText::new(text).heading())`
    pub fn heading(&mut self, text: impl Into<RichText>) -> Response {
        Label::new(text.into().heading()).ui(self)
    }

    /// Show monospace (fixed width) text.
    ///
    /// Shortcut for `ui.label(RichText::new(text).monospace())`
    pub fn monospace(&mut self, text: impl Into<RichText>) -> Response {
        Label::new(text.into().monospace()).ui(self)
    }

    /// Show text as monospace with a gray background.
    ///
    /// Shortcut for `ui.label(RichText::new(text).code())`
    pub fn code(&mut self, text: impl Into<RichText>) -> Response {
        Label::new(text.into().code()).ui(self)
    }

    /// Show small text.
    ///
    /// Shortcut for `ui.label(RichText::new(text).small())`
    pub fn small(&mut self, text: impl Into<RichText>) -> Response {
        Label::new(text.into().small()).ui(self)
    }

    /// Show text that stand out a bit (e.g. slightly brighter).
    ///
    /// Shortcut for `ui.label(RichText::new(text).strong())`
    pub fn strong(&mut self, text: impl Into<RichText>) -> Response {
        Label::new(text.into().strong()).ui(self)
    }

    /// Show text that is weaker (fainter color).
    ///
    /// Shortcut for `ui.label(RichText::new(text).weak())`
    pub fn weak(&mut self, text: impl Into<RichText>) -> Response {
        Label::new(text.into().weak()).ui(self)
    }

    /// Looks like a hyperlink.
    ///
    /// Shortcut for `add(Link::new(text))`.
    ///
    /// ```
    /// # egui::__run_test_ui(|ui| {
    /// if ui.link("Documentation").clicked() {
    ///     // …
    /// }
    /// # });
    /// ```
    ///
    /// See also [`Link`].
    #[must_use = "You should check if the user clicked this with `if ui.link(…).clicked() { … } "]
    pub fn link(&mut self, text: impl Into<WidgetText>) -> Response {
        Link::new(text).ui(self)
    }

    /// Link to a web page.
    ///
    /// Shortcut for `add(Hyperlink::new(url))`.
    ///
    /// ```
    /// # egui::__run_test_ui(|ui| {
    /// ui.hyperlink("https://www.egui.rs/");
    /// # });
    /// ```
    ///
    /// See also [`Hyperlink`].
    pub fn hyperlink(&mut self, url: impl ToString) -> Response {
        Hyperlink::new(url).ui(self)
    }

    /// Shortcut for `add(Hyperlink::from_label_and_url(label, url))`.
    ///
    /// ```
    /// # egui::__run_test_ui(|ui| {
    /// ui.hyperlink_to("egui on GitHub", "https://www.github.com/emilk/egui/");
    /// # });
    /// ```
    ///
    /// See also [`Hyperlink`].
    pub fn hyperlink_to(&mut self, label: impl Into<WidgetText>, url: impl ToString) -> Response {
        Hyperlink::from_label_and_url(label, url).ui(self)
    }

    /// No newlines (`\n`) allowed. Pressing enter key will result in the [`TextEdit`] losing focus (`response.lost_focus`).
    ///
    /// See also [`TextEdit`].
    pub fn text_edit_singleline<S: widgets::text_edit::TextBuffer>(
        &mut self,
        text: &mut S,
    ) -> Response {
        TextEdit::singleline(text).ui(self)
    }

    /// A [`TextEdit`] for multiple lines. Pressing enter key will create a new line.
    ///
    /// See also [`TextEdit`].
    pub fn text_edit_multiline<S: widgets::text_edit::TextBuffer>(
        &mut self,
        text: &mut S,
    ) -> Response {
        TextEdit::multiline(text).ui(self)
    }

    /// A [`TextEdit`] for code editing.
    ///
    /// This will be multiline, monospace, and will insert tabs instead of moving focus.
    ///
    /// See also [`TextEdit::code_editor`].
    pub fn code_editor<S: widgets::text_edit::TextBuffer>(&mut self, text: &mut S) -> Response {
        self.add(TextEdit::multiline(text).code_editor())
    }

    /// Usage: `if ui.button("Click me").clicked() { … }`
    ///
    /// Shortcut for `add(Button::new(text))`
    ///
    /// See also [`Button`].
    ///
    /// ```
    /// # egui::__run_test_ui(|ui| {
    /// if ui.button("Click me!").clicked() {
    ///     // …
    /// }
    ///
    /// # use egui::{RichText, Color32};
    /// if ui.button(RichText::new("delete").color(Color32::RED)).clicked() {
    ///     // …
    /// }
    /// # });
    /// ```
    #[must_use = "You should check if the user clicked this with `if ui.button(…).clicked() { … } "]
    #[inline]
    pub fn button<'a>(&mut self, atoms: impl IntoAtoms<'a>) -> Response {
        Button::new(atoms).ui(self)
    }

    /// A button as small as normal body text.
    ///
    /// Usage: `if ui.small_button("Click me").clicked() { … }`
    ///
    /// Shortcut for `add(Button::new(text).small())`
    #[must_use = "You should check if the user clicked this with `if ui.small_button(…).clicked() { … } "]
    pub fn small_button(&mut self, text: impl Into<WidgetText>) -> Response {
        Button::new(text).small().ui(self)
    }

    /// Show a checkbox.
    ///
    /// See also [`Self::toggle_value`].
    #[inline]
    pub fn checkbox<'a>(&mut self, checked: &'a mut bool, atoms: impl IntoAtoms<'a>) -> Response {
        Checkbox::new(checked, atoms).ui(self)
    }

    /// Acts like a checkbox, but looks like a [`SelectableLabel`].
    ///
    /// Click to toggle to bool.
    ///
    /// See also [`Self::checkbox`].
    pub fn toggle_value(&mut self, selected: &mut bool, text: impl Into<WidgetText>) -> Response {
        let mut response = self.selectable_label(*selected, text);
        if response.clicked() {
            *selected = !*selected;
            response.mark_changed();
        }
        response
    }

    /// Show a [`RadioButton`].
    /// Often you want to use [`Self::radio_value`] instead.
    #[must_use = "You should check if the user clicked this with `if ui.radio(…).clicked() { … } "]
    #[inline]
    pub fn radio<'a>(&mut self, selected: bool, atoms: impl IntoAtoms<'a>) -> Response {
        RadioButton::new(selected, atoms).ui(self)
    }

    /// Show a [`RadioButton`]. It is selected if `*current_value == selected_value`.
    /// If clicked, `selected_value` is assigned to `*current_value`.
    ///
    /// ```
    /// # egui::__run_test_ui(|ui| {
    ///
    /// #[derive(PartialEq)]
    /// enum Enum { First, Second, Third }
    /// let mut my_enum = Enum::First;
    ///
    /// ui.radio_value(&mut my_enum, Enum::First, "First");
    ///
    /// // is equivalent to:
    ///
    /// if ui.add(egui::RadioButton::new(my_enum == Enum::First, "First")).clicked() {
    ///     my_enum = Enum::First
    /// }
    /// # });
    /// ```
    pub fn radio_value<'a, Value: PartialEq>(
        &mut self,
        current_value: &mut Value,
        alternative: Value,
        atoms: impl IntoAtoms<'a>,
    ) -> Response {
        let mut response = self.radio(*current_value == alternative, atoms);
        if response.clicked() && *current_value != alternative {
            *current_value = alternative;
            response.mark_changed();
        }
        response
    }

    /// Show a label which can be selected or not.
    ///
    /// See also [`SelectableLabel`] and [`Self::toggle_value`].
    #[must_use = "You should check if the user clicked this with `if ui.selectable_label(…).clicked() { … } "]
    pub fn selectable_label(&mut self, checked: bool, text: impl Into<WidgetText>) -> Response {
        SelectableLabel::new(checked, text).ui(self)
    }

    /// Show selectable text. It is selected if `*current_value == selected_value`.
    /// If clicked, `selected_value` is assigned to `*current_value`.
    ///
    /// Example: `ui.selectable_value(&mut my_enum, Enum::Alternative, "Alternative")`.
    ///
    /// See also [`SelectableLabel`] and [`Self::toggle_value`].
    pub fn selectable_value<Value: PartialEq>(
        &mut self,
        current_value: &mut Value,
        selected_value: Value,
        text: impl Into<WidgetText>,
    ) -> Response {
        let mut response = self.selectable_label(*current_value == selected_value, text);
        if response.clicked() && *current_value != selected_value {
            *current_value = selected_value;
            response.mark_changed();
        }
        response
    }

    /// Shortcut for `add(Separator::default())`
    ///
    /// See also [`Separator`].
    #[inline]
    pub fn separator(&mut self) -> Response {
        Separator::default().ui(self)
    }

    /// Shortcut for `add(Spinner::new())`
    ///
    /// See also [`Spinner`].
    #[inline]
    pub fn spinner(&mut self) -> Response {
        Spinner::new().ui(self)
    }

    /// Modify an angle. The given angle should be in radians, but is shown to the user in degrees.
    /// The angle is NOT wrapped, so the user may select, for instance 720° = 2𝞃 = 4π
    pub fn drag_angle(&mut self, radians: &mut f32) -> Response {
        let mut degrees = radians.to_degrees();
        let mut response = self.add(DragValue::new(&mut degrees).speed(1.0).suffix("°"));

        // only touch `*radians` if we actually changed the degree value
        if degrees != radians.to_degrees() {
            *radians = degrees.to_radians();
            response.mark_changed();
        }

        response
    }

    /// Modify an angle. The given angle should be in radians,
    /// but is shown to the user in fractions of one Tau (i.e. fractions of one turn).
    /// The angle is NOT wrapped, so the user may select, for instance 2𝞃 (720°)
    pub fn drag_angle_tau(&mut self, radians: &mut f32) -> Response {
        use std::f32::consts::TAU;

        let mut taus = *radians / TAU;
        let mut response = self.add(DragValue::new(&mut taus).speed(0.01).suffix("τ"));

        if self.style().explanation_tooltips {
            response =
                response.on_hover_text("1τ = one turn, 0.5τ = half a turn, etc. 0.25τ = 90°");
        }

        // only touch `*radians` if we actually changed the value
        if taus != *radians / TAU {
            *radians = taus * TAU;
            response.mark_changed();
        }

        response
    }

    /// Show an image available at the given `uri`.
    ///
    /// ⚠ This will do nothing unless you install some image loaders first!
    /// The easiest way to do this is via [`egui_extras::install_image_loaders`](https://docs.rs/egui_extras/latest/egui_extras/fn.install_image_loaders.html).
    ///
    /// The loaders handle caching image data, sampled textures, etc. across frames, so calling this is immediate-mode safe.
    ///
    /// ```
    /// # egui::__run_test_ui(|ui| {
    /// ui.image("https://picsum.photos/480");
    /// ui.image("file://assets/ferris.png");
    /// ui.image(egui::include_image!("../assets/ferris.png"));
    /// ui.add(
    ///     egui::Image::new(egui::include_image!("../assets/ferris.png"))
    ///         .max_width(200.0)
    ///         .corner_radius(10),
    /// );
    /// # });
    /// ```
    ///
    /// Using [`crate::include_image`] is often the most ergonomic, and the path
    /// will be resolved at compile-time and embedded in the binary.
    /// When using a "file://" url on the other hand, you need to make sure
    /// the files can be found in the right spot at runtime!
    ///
    /// See also [`crate::Image`], [`crate::ImageSource`].
    #[inline]
    pub fn image<'a>(&mut self, source: impl Into<ImageSource<'a>>) -> Response {
        Image::new(source).ui(self)
    }
}

/// # Colors
impl Ui {
    /// Shows a button with the given color.
    ///
    /// If the user clicks the button, a full color picker is shown.
    pub fn color_edit_button_srgba(&mut self, srgba: &mut Color32) -> Response {
        color_picker::color_edit_button_srgba(self, srgba, color_picker::Alpha::BlendOrAdditive)
    }

    /// Shows a button with the given color.
    ///
    /// If the user clicks the button, a full color picker is shown.
    pub fn color_edit_button_hsva(&mut self, hsva: &mut Hsva) -> Response {
        color_picker::color_edit_button_hsva(self, hsva, color_picker::Alpha::BlendOrAdditive)
    }

    /// Shows a button with the given color.
    ///
    /// If the user clicks the button, a full color picker is shown.
    /// The given color is in `sRGB` space.
    pub fn color_edit_button_srgb(&mut self, srgb: &mut [u8; 3]) -> Response {
        color_picker::color_edit_button_srgb(self, srgb)
    }

    /// Shows a button with the given color.
    ///
    /// If the user clicks the button, a full color picker is shown.
    /// The given color is in linear RGB space.
    pub fn color_edit_button_rgb(&mut self, rgb: &mut [f32; 3]) -> Response {
        color_picker::color_edit_button_rgb(self, rgb)
    }

    /// Shows a button with the given color.
    ///
    /// If the user clicks the button, a full color picker is shown.
    /// The given color is in `sRGBA` space with premultiplied alpha
    pub fn color_edit_button_srgba_premultiplied(&mut self, srgba: &mut [u8; 4]) -> Response {
        let mut color = Color32::from_rgba_premultiplied(srgba[0], srgba[1], srgba[2], srgba[3]);
        let response = self.color_edit_button_srgba(&mut color);
        *srgba = color.to_array();
        response
    }

    /// Shows a button with the given color.
    ///
    /// If the user clicks the button, a full color picker is shown.
    /// The given color is in `sRGBA` space without premultiplied alpha.
    /// If unsure, what "premultiplied alpha" is, then this is probably the function you want to use.
    pub fn color_edit_button_srgba_unmultiplied(&mut self, srgba: &mut [u8; 4]) -> Response {
        let mut rgba = Rgba::from_srgba_unmultiplied(srgba[0], srgba[1], srgba[2], srgba[3]);
        let response =
            color_picker::color_edit_button_rgba(self, &mut rgba, color_picker::Alpha::OnlyBlend);
        *srgba = rgba.to_srgba_unmultiplied();
        response
    }

    /// Shows a button with the given color.
    ///
    /// If the user clicks the button, a full color picker is shown.
    /// The given color is in linear RGBA space with premultiplied alpha
    pub fn color_edit_button_rgba_premultiplied(&mut self, rgba_premul: &mut [f32; 4]) -> Response {
        let mut rgba = Rgba::from_rgba_premultiplied(
            rgba_premul[0],
            rgba_premul[1],
            rgba_premul[2],
            rgba_premul[3],
        );
        let response = color_picker::color_edit_button_rgba(
            self,
            &mut rgba,
            color_picker::Alpha::BlendOrAdditive,
        );
        *rgba_premul = rgba.to_array();
        response
    }

    /// Shows a button with the given color.
    ///
    /// If the user clicks the button, a full color picker is shown.
    /// The given color is in linear RGBA space without premultiplied alpha.
    /// If unsure, what "premultiplied alpha" is, then this is probably the function you want to use.
    pub fn color_edit_button_rgba_unmultiplied(&mut self, rgba_unmul: &mut [f32; 4]) -> Response {
        let mut rgba = Rgba::from_rgba_unmultiplied(
            rgba_unmul[0],
            rgba_unmul[1],
            rgba_unmul[2],
            rgba_unmul[3],
        );
        let response =
            color_picker::color_edit_button_rgba(self, &mut rgba, color_picker::Alpha::OnlyBlend);
        *rgba_unmul = rgba.to_rgba_unmultiplied();
        response
    }
}

/// # Adding Containers / Sub-uis:
impl Ui {
    /// Put into a [`Frame::group`], visually grouping the contents together
    ///
    /// ```
    /// # egui::__run_test_ui(|ui| {
    /// ui.group(|ui| {
    ///     ui.label("Within a frame");
    /// });
    /// # });
    /// ```
    ///
    /// See also [`Self::scope`].
    pub fn group<R>(&mut self, add_contents: impl FnOnce(&mut Ui) -> R) -> InnerResponse<R> {
        crate::Frame::group(self.style()).show(self, add_contents)
    }

    /// Create a child Ui with an explicit [`Id`].
    ///
    /// ```
    /// # egui::__run_test_ui(|ui| {
    /// for i in 0..10 {
    ///     // ui.collapsing("Same header", |ui| { }); // this will cause an ID clash because of the same title!
    ///
    ///     ui.push_id(i, |ui| {
    ///         ui.collapsing("Same header", |ui| { }); // this is fine!
    ///     });
    /// }
    /// # });
    /// ```
    pub fn push_id<R>(
        &mut self,
        id_salt: impl Hash,
        add_contents: impl FnOnce(&mut Ui) -> R,
    ) -> InnerResponse<R> {
        self.scope_dyn(UiBuilder::new().id_salt(id_salt), Box::new(add_contents))
    }

    /// Push another level onto the [`UiStack`].
    ///
    /// You can use this, for instance, to tag a group of widgets.
    #[deprecated = "Use 'ui.scope_builder' instead"]
    pub fn push_stack_info<R>(
        &mut self,
        ui_stack_info: UiStackInfo,
        add_contents: impl FnOnce(&mut Ui) -> R,
    ) -> InnerResponse<R> {
        self.scope_dyn(
            UiBuilder::new().ui_stack_info(ui_stack_info),
            Box::new(add_contents),
        )
    }

    /// Create a scoped child ui.
    ///
    /// You can use this to temporarily change the [`Style`] of a sub-region, for instance:
    ///
    /// ```
    /// # egui::__run_test_ui(|ui| {
    /// ui.scope(|ui| {
    ///     ui.spacing_mut().slider_width = 200.0; // Temporary change
    ///     // …
    /// });
    /// # });
    /// ```
    pub fn scope<R>(&mut self, add_contents: impl FnOnce(&mut Ui) -> R) -> InnerResponse<R> {
        self.scope_dyn(UiBuilder::new(), Box::new(add_contents))
    }

    /// Create a child, add content to it, and then allocate only what was used in the parent `Ui`.
    pub fn scope_builder<R>(
        &mut self,
        ui_builder: UiBuilder,
        add_contents: impl FnOnce(&mut Ui) -> R,
    ) -> InnerResponse<R> {
        self.scope_dyn(ui_builder, Box::new(add_contents))
    }

    /// Create a child, add content to it, and then allocate only what was used in the parent `Ui`.
    pub fn scope_dyn<'c, R>(
        &mut self,
        ui_builder: UiBuilder,
        add_contents: Box<dyn FnOnce(&mut Ui) -> R + 'c>,
    ) -> InnerResponse<R> {
        let next_auto_id_salt = self.next_auto_id_salt;
        let mut child_ui = self.new_child(ui_builder);
        self.next_auto_id_salt = next_auto_id_salt; // HACK: we want `scope` to only increment this once, so that `ui.scope` is equivalent to `ui.allocate_space`.
        let ret = add_contents(&mut child_ui);
        let mut response = child_ui.remember_min_rect();
        self.advance_cursor_after_rect(
            child_ui.min_rect(),
            response.intrinsic_size.unwrap_or(response.rect.size()),
        );
        InnerResponse::new(ret, response)
    }

    pub(crate) fn intrinsic_size(&self) -> Vec2 {
        self.placer.intrinsic_size()
    }

    /// Redirect shapes to another paint layer.
    ///
    /// ```
    /// # use egui::{LayerId, Order, Id};
    /// # egui::__run_test_ui(|ui| {
    /// let layer_id = LayerId::new(Order::Tooltip, Id::new("my_floating_ui"));
    /// ui.with_layer_id(layer_id, |ui| {
    ///     ui.label("This is now in a different layer");
    /// });
    /// # });
    /// ```
    #[deprecated = "Use ui.scope_builder(UiBuilder::new().layer_id(…), …) instead"]
    pub fn with_layer_id<R>(
        &mut self,
        layer_id: LayerId,
        add_contents: impl FnOnce(&mut Self) -> R,
    ) -> InnerResponse<R> {
        self.scope_builder(UiBuilder::new().layer_id(layer_id), add_contents)
    }

    /// A [`CollapsingHeader`] that starts out collapsed.
    ///
    /// The name must be unique within the current parent,
    /// or you need to use [`CollapsingHeader::id_salt`].
    pub fn collapsing<R>(
        &mut self,
        heading: impl Into<WidgetText>,
        add_contents: impl FnOnce(&mut Ui) -> R,
    ) -> CollapsingResponse<R> {
        CollapsingHeader::new(heading).show(self, add_contents)
    }

    /// Create a child ui which is indented to the right.
    ///
    /// The `id_salt` here be anything at all.
    // TODO(emilk): remove `id_salt` argument?
    #[inline]
    pub fn indent<R>(
        &mut self,
        id_salt: impl Hash,
        add_contents: impl FnOnce(&mut Ui) -> R,
    ) -> InnerResponse<R> {
        self.indent_dyn(id_salt, Box::new(add_contents))
    }

    fn indent_dyn<'c, R>(
        &mut self,
        id_salt: impl Hash,
        add_contents: Box<dyn FnOnce(&mut Ui) -> R + 'c>,
    ) -> InnerResponse<R> {
        assert!(
            self.layout().is_vertical(),
            "You can only indent vertical layouts, found {:?}",
            self.layout()
        );

        let indent = self.spacing().indent;
        let mut child_rect = self.placer.available_rect_before_wrap();
        child_rect.min.x += indent;

        let mut child_ui = self.new_child(UiBuilder::new().id_salt(id_salt).max_rect(child_rect));
        let ret = add_contents(&mut child_ui);

        let left_vline = self.visuals().indent_has_left_vline;
        let end_with_horizontal_line = self.spacing().indent_ends_with_horizontal_line;

        if left_vline || end_with_horizontal_line {
            if end_with_horizontal_line {
                child_ui.add_space(4.0);
            }

            let stroke = self.visuals().widgets.noninteractive.bg_stroke;
            let left_top = child_rect.min - 0.5 * indent * Vec2::X;
            let left_bottom = pos2(left_top.x, child_ui.min_rect().bottom() - 2.0);

            if left_vline {
                // draw a faint line on the left to mark the indented section
                self.painter.line_segment([left_top, left_bottom], stroke);
            }

            if end_with_horizontal_line {
                let fudge = 2.0; // looks nicer with button rounding in collapsing headers
                let right_bottom = pos2(child_ui.min_rect().right() - fudge, left_bottom.y);
                self.painter
                    .line_segment([left_bottom, right_bottom], stroke);
            }
        }

        let response = self.allocate_rect(
            child_ui.min_rect(),
            Sense::hover(),
            child_ui.intrinsic_size(),
        ); // TODO
        InnerResponse::new(ret, response)
    }

    /// Start a ui with horizontal layout.
    /// After you have called this, the function registers the contents as any other widget.
    ///
    /// Elements will be centered on the Y axis, i.e.
    /// adjusted up and down to lie in the center of the horizontal layout.
    /// The initial height is `style.spacing.interact_size.y`.
    /// Centering is almost always what you want if you are
    /// planning to mix widgets or use different types of text.
    ///
    /// If you don't want the contents to be centered, use [`Self::horizontal_top`] instead.
    ///
    /// The returned [`Response`] will only have checked for mouse hover
    /// but can be used for tooltips (`on_hover_text`).
    /// It also contains the [`Rect`] used by the horizontal layout.
    ///
    /// ```
    /// # egui::__run_test_ui(|ui| {
    /// ui.horizontal(|ui| {
    ///     ui.label("Same");
    ///     ui.label("row");
    /// });
    /// # });
    /// ```
    ///
    /// See also [`Self::with_layout`] for more options.
    #[inline]
    pub fn horizontal<R>(&mut self, add_contents: impl FnOnce(&mut Ui) -> R) -> InnerResponse<R> {
        self.horizontal_with_main_wrap_dyn(false, Box::new(add_contents))
    }

    /// Like [`Self::horizontal`], but allocates the full vertical height and then centers elements vertically.
    pub fn horizontal_centered<R>(
        &mut self,
        add_contents: impl FnOnce(&mut Ui) -> R,
    ) -> InnerResponse<R> {
        let initial_size = self.available_size_before_wrap();
        let layout = if self.placer.prefer_right_to_left() {
            Layout::right_to_left(Align::Center)
        } else {
            Layout::left_to_right(Align::Center)
        }
        .with_cross_align(Align::Center);
        self.allocate_ui_with_layout_dyn(initial_size, layout, Box::new(add_contents))
    }

    /// Like [`Self::horizontal`], but aligns content with top.
    pub fn horizontal_top<R>(
        &mut self,
        add_contents: impl FnOnce(&mut Ui) -> R,
    ) -> InnerResponse<R> {
        let initial_size = self.available_size_before_wrap();
        let layout = if self.placer.prefer_right_to_left() {
            Layout::right_to_left(Align::Center)
        } else {
            Layout::left_to_right(Align::Center)
        }
        .with_cross_align(Align::Min);
        self.allocate_ui_with_layout_dyn(initial_size, layout, Box::new(add_contents))
    }

    /// Start a ui with horizontal layout that wraps to a new row
    /// when it reaches the right edge of the `max_size`.
    /// After you have called this, the function registers the contents as any other widget.
    ///
    /// Elements will be centered on the Y axis, i.e.
    /// adjusted up and down to lie in the center of the horizontal layout.
    /// The initial height is `style.spacing.interact_size.y`.
    /// Centering is almost always what you want if you are
    /// planning to mix widgets or use different types of text.
    ///
    /// The returned [`Response`] will only have checked for mouse hover
    /// but can be used for tooltips (`on_hover_text`).
    /// It also contains the [`Rect`] used by the horizontal layout.
    ///
    /// See also [`Self::with_layout`] for more options.
    pub fn horizontal_wrapped<R>(
        &mut self,
        add_contents: impl FnOnce(&mut Ui) -> R,
    ) -> InnerResponse<R> {
        self.horizontal_with_main_wrap_dyn(true, Box::new(add_contents))
    }

    fn horizontal_with_main_wrap_dyn<'c, R>(
        &mut self,
        main_wrap: bool,
        add_contents: Box<dyn FnOnce(&mut Ui) -> R + 'c>,
    ) -> InnerResponse<R> {
        let initial_size = vec2(
            self.available_size_before_wrap().x,
            self.spacing().interact_size.y, // Assume there will be something interactive on the horizontal layout
        );

        let layout = if self.placer.prefer_right_to_left() {
            Layout::right_to_left(Align::Center)
        } else {
            Layout::left_to_right(Align::Center)
        }
        .with_main_wrap(main_wrap);

        self.allocate_ui_with_layout_dyn(initial_size, layout, add_contents)
    }

    /// Start a ui with vertical layout.
    /// Widgets will be left-justified.
    ///
    /// ```
    /// # egui::__run_test_ui(|ui| {
    /// ui.vertical(|ui| {
    ///     ui.label("over");
    ///     ui.label("under");
    /// });
    /// # });
    /// ```
    ///
    /// See also [`Self::with_layout`] for more options.
    #[inline]
    pub fn vertical<R>(&mut self, add_contents: impl FnOnce(&mut Ui) -> R) -> InnerResponse<R> {
        self.scope_builder(
            UiBuilder::new().layout(Layout::top_down(Align::Min)),
            add_contents,
        )
    }

    /// Start a ui with vertical layout.
    /// Widgets will be horizontally centered.
    ///
    /// ```
    /// # egui::__run_test_ui(|ui| {
    /// ui.vertical_centered(|ui| {
    ///     ui.label("over");
    ///     ui.label("under");
    /// });
    /// # });
    /// ```
    #[inline]
    pub fn vertical_centered<R>(
        &mut self,
        add_contents: impl FnOnce(&mut Ui) -> R,
    ) -> InnerResponse<R> {
        self.scope_builder(
            UiBuilder::new().layout(Layout::top_down(Align::Center)),
            add_contents,
        )
    }

    /// Start a ui with vertical layout.
    /// Widgets will be horizontally centered and justified (fill full width).
    ///
    /// ```
    /// # egui::__run_test_ui(|ui| {
    /// ui.vertical_centered_justified(|ui| {
    ///     ui.label("over");
    ///     ui.label("under");
    /// });
    /// # });
    /// ```
    pub fn vertical_centered_justified<R>(
        &mut self,
        add_contents: impl FnOnce(&mut Ui) -> R,
    ) -> InnerResponse<R> {
        self.scope_builder(
            UiBuilder::new().layout(Layout::top_down(Align::Center).with_cross_justify(true)),
            add_contents,
        )
    }

    /// The new layout will take up all available space.
    ///
    /// ```
    /// # egui::__run_test_ui(|ui| {
    /// ui.with_layout(egui::Layout::right_to_left(egui::Align::TOP), |ui| {
    ///     ui.label("world!");
    ///     ui.label("Hello");
    /// });
    /// # });
    /// ```
    ///
    /// If you don't want to use up all available space, use [`Self::allocate_ui_with_layout`].
    ///
    /// See also the helpers [`Self::horizontal`], [`Self::vertical`], etc.
    #[inline]
    pub fn with_layout<R>(
        &mut self,
        layout: Layout,
        add_contents: impl FnOnce(&mut Self) -> R,
    ) -> InnerResponse<R> {
        self.scope_builder(UiBuilder::new().layout(layout), add_contents)
    }

    /// This will make the next added widget centered and justified in the available space.
    ///
    /// Only one widget may be added to the inner `Ui`!
    pub fn centered_and_justified<R>(
        &mut self,
        add_contents: impl FnOnce(&mut Self) -> R,
    ) -> InnerResponse<R> {
        self.scope_builder(
            UiBuilder::new().layout(Layout::centered_and_justified(Direction::TopDown)),
            add_contents,
        )
    }

    pub(crate) fn set_grid(&mut self, grid: grid::GridLayout) {
        self.placer.set_grid(grid);
    }

    pub(crate) fn save_grid(&mut self) {
        self.placer.save_grid();
    }

    pub(crate) fn is_grid(&self) -> bool {
        self.placer.is_grid()
    }

    /// Move to the next row in a grid layout or wrapping layout.
    /// Otherwise does nothing.
    pub fn end_row(&mut self) {
        self.placer
            .end_row(self.spacing().item_spacing, &self.painter().clone());
    }

    /// Set row height in horizontal wrapping layout.
    pub fn set_row_height(&mut self, height: f32) {
        self.placer.set_row_height(height);
    }

    /// Temporarily split a [`Ui`] into several columns.
    ///
    /// ```
    /// # egui::__run_test_ui(|ui| {
    /// ui.columns(2, |columns| {
    ///     columns[0].label("First column");
    ///     columns[1].label("Second column");
    /// });
    /// # });
    /// ```
    #[inline]
    pub fn columns<R>(
        &mut self,
        num_columns: usize,
        add_contents: impl FnOnce(&mut [Self]) -> R,
    ) -> R {
        self.columns_dyn(num_columns, Box::new(add_contents))
    }

    fn columns_dyn<'c, R>(
        &mut self,
        num_columns: usize,
        add_contents: Box<dyn FnOnce(&mut [Self]) -> R + 'c>,
    ) -> R {
        // TODO(emilk): ensure there is space
        let spacing = self.spacing().item_spacing.x;
        let total_spacing = spacing * (num_columns as f32 - 1.0);
        let column_width = (self.available_width() - total_spacing) / (num_columns as f32);
        let top_left = self.cursor().min;

        let mut columns: Vec<Self> = (0..num_columns)
            .map(|col_idx| {
                let pos = top_left + vec2((col_idx as f32) * (column_width + spacing), 0.0);
                let child_rect = Rect::from_min_max(
                    pos,
                    pos2(pos.x + column_width, self.max_rect().right_bottom().y),
                );
                let mut column_ui = self.new_child(
                    UiBuilder::new()
                        .max_rect(child_rect)
                        .layout(Layout::top_down_justified(Align::LEFT)),
                );
                column_ui.set_width(column_width);
                column_ui
            })
            .collect();

        let result = add_contents(&mut columns[..]);

        let mut max_column_width = column_width;
        let mut max_height = 0.0;
        for column in &columns {
            max_column_width = max_column_width.max(column.min_rect().width());
            max_height = column.min_size().y.max(max_height);
        }

        // Make sure we fit everything next frame:
        let total_required_width = total_spacing + max_column_width * (num_columns as f32);

        let size = vec2(self.available_width().max(total_required_width), max_height);
        self.advance_cursor_after_rect(Rect::from_min_size(top_left, size), Vec2::ZERO); // TODO
        result
    }

    /// Temporarily split a [`Ui`] into several columns.
    ///
    /// The same as [`Self::columns()`], but uses a constant for the column count.
    /// This allows for compile-time bounds checking, and makes the compiler happy.
    ///
    /// ```
    /// # egui::__run_test_ui(|ui| {
    /// ui.columns_const(|[col_1, col_2]| {
    ///     col_1.label("First column");
    ///     col_2.label("Second column");
    /// });
    /// # });
    /// ```
    #[inline]
    pub fn columns_const<const NUM_COL: usize, R>(
        &mut self,
        add_contents: impl FnOnce(&mut [Self; NUM_COL]) -> R,
    ) -> R {
        // TODO(emilk): ensure there is space
        let spacing = self.spacing().item_spacing.x;
        let total_spacing = spacing * (NUM_COL as f32 - 1.0);
        let column_width = (self.available_width() - total_spacing) / (NUM_COL as f32);
        let top_left = self.cursor().min;

        let mut columns = std::array::from_fn(|col_idx| {
            let pos = top_left + vec2((col_idx as f32) * (column_width + spacing), 0.0);
            let child_rect = Rect::from_min_max(
                pos,
                pos2(pos.x + column_width, self.max_rect().right_bottom().y),
            );
            let mut column_ui = self.new_child(
                UiBuilder::new()
                    .max_rect(child_rect)
                    .layout(Layout::top_down_justified(Align::LEFT)),
            );
            column_ui.set_width(column_width);
            column_ui
        });
        let result = add_contents(&mut columns);

        let mut max_column_width = column_width;
        let mut max_height = 0.0;
        for column in &columns {
            max_column_width = max_column_width.max(column.min_rect().width());
            max_height = column.min_size().y.max(max_height);
        }

        // Make sure we fit everything next frame:
        let total_required_width = total_spacing + max_column_width * (NUM_COL as f32);

        let size = vec2(self.available_width().max(total_required_width), max_height);
        self.advance_cursor_after_rect(Rect::from_min_size(top_left, size), Vec2::ZERO); // TODO
        result
    }

    /// Create something that can be drag-and-dropped.
    ///
    /// The `id` needs to be globally unique.
    /// The payload is what will be dropped if the user starts dragging.
    ///
    /// In contrast to [`Response::dnd_set_drag_payload`],
    /// this function will paint the widget at the mouse cursor while the user is dragging.
    #[doc(alias = "drag and drop")]
    pub fn dnd_drag_source<Payload, R>(
        &mut self,
        id: Id,
        payload: Payload,
        add_contents: impl FnOnce(&mut Self) -> R,
    ) -> InnerResponse<R>
    where
        Payload: Any + Send + Sync,
    {
        let is_being_dragged = self.ctx().is_being_dragged(id);

        if is_being_dragged {
            crate::DragAndDrop::set_payload(self.ctx(), payload);

            // Paint the body to a new layer:
            let layer_id = LayerId::new(Order::Tooltip, id);
            let InnerResponse { inner, response } =
                self.scope_builder(UiBuilder::new().layer_id(layer_id), add_contents);

            // Now we move the visuals of the body to where the mouse is.
            // Normally you need to decide a location for a widget first,
            // because otherwise that widget cannot interact with the mouse.
            // However, a dragged component cannot be interacted with anyway
            // (anything with `Order::Tooltip` always gets an empty [`Response`])
            // So this is fine!

            if let Some(pointer_pos) = self.ctx().pointer_interact_pos() {
                let delta = pointer_pos - response.rect.center();
                self.ctx()
                    .transform_layer_shapes(layer_id, emath::TSTransform::from_translation(delta));
            }

            InnerResponse::new(inner, response)
        } else {
            let InnerResponse { inner, response } = self.scope(add_contents);

            // Check for drags:
            let dnd_response = self
                .interact(response.rect, id, Sense::drag())
                .on_hover_cursor(CursorIcon::Grab);

            InnerResponse::new(inner, dnd_response | response)
        }
    }

    /// Surround the given ui with a frame which
    /// changes colors when you can drop something onto it.
    ///
    /// Returns the dropped item, if it was released this frame.
    ///
    /// The given frame is used for its margins, but it color is ignored.
    #[doc(alias = "drag and drop")]
    pub fn dnd_drop_zone<Payload, R>(
        &mut self,
        frame: Frame,
        add_contents: impl FnOnce(&mut Ui) -> R,
    ) -> (InnerResponse<R>, Option<Arc<Payload>>)
    where
        Payload: Any + Send + Sync,
    {
        let is_anything_being_dragged = DragAndDrop::has_any_payload(self.ctx());
        let can_accept_what_is_being_dragged =
            DragAndDrop::has_payload_of_type::<Payload>(self.ctx());

        let mut frame = frame.begin(self);
        let inner = add_contents(&mut frame.content_ui);
        let response = frame.allocate_space(self);

        // NOTE: we use `response.contains_pointer` here instead of `hovered`, because
        // `hovered` is always false when another widget is being dragged.
        let style = if is_anything_being_dragged
            && can_accept_what_is_being_dragged
            && response.contains_pointer()
        {
            self.visuals().widgets.active
        } else {
            self.visuals().widgets.inactive
        };

        let mut fill = style.bg_fill;
        let mut stroke = style.bg_stroke;

        if is_anything_being_dragged && !can_accept_what_is_being_dragged {
            // When dragging something else, show that it can't be dropped here:
            fill = self.visuals().gray_out(fill);
            stroke.color = self.visuals().gray_out(stroke.color);
        }

        frame.frame.fill = fill;
        frame.frame.stroke = stroke;

        frame.paint(self);

        let payload = response.dnd_release_payload::<Payload>();

        (InnerResponse { inner, response }, payload)
    }

    /// Create a new Scope and transform its contents via a [`emath::TSTransform`].
    /// This only affects visuals, inputs will not be transformed. So this is mostly useful
    /// to create visual effects on interactions, e.g. scaling a button on hover / click.
    ///
    /// Check out [`Context::set_transform_layer`] for a persistent transform that also affects
    /// inputs.
    pub fn with_visual_transform<R>(
        &mut self,
        transform: emath::TSTransform,
        add_contents: impl FnOnce(&mut Self) -> R,
    ) -> InnerResponse<R> {
        let start_idx = self.ctx().graphics(|gx| {
            gx.get(self.layer_id())
                .map_or(crate::layers::ShapeIdx(0), |l| l.next_idx())
        });

        let r = self.scope_dyn(UiBuilder::new(), Box::new(add_contents));

        self.ctx().graphics_mut(|g| {
            let list = g.entry(self.layer_id());
            let end_idx = list.next_idx();
            list.transform_range(start_idx, end_idx, transform);
        });

        r
    }
}

/// # Menus
impl Ui {
    /// Close the menu we are in (including submenus), if any.
    ///
    /// See also: [`Self::menu_button`] and [`Response::context_menu`].
    #[deprecated = "Use `ui.close()` or `ui.close_kind(UiKind::Menu)` instead"]
    pub fn close_menu(&self) {
        self.close_kind(UiKind::Menu);
    }

    #[expect(deprecated)]
    pub(crate) fn set_menu_state(
        &mut self,
        menu_state: Option<Arc<RwLock<crate::menu::MenuState>>>,
    ) {
        self.menu_state = menu_state;
    }

    #[inline]
    /// Create a menu button that when clicked will show the given menu.
    ///
    /// If called from within a menu this will instead create a button for a sub-menu.
    ///
    /// ```
    /// # egui::__run_test_ui(|ui| {
    /// ui.menu_button("My menu", |ui| {
    ///     ui.menu_button("My sub-menu", |ui| {
    ///         if ui.button("Close the menu").clicked() {
    ///             ui.close();
    ///         }
    ///     });
    /// });
    /// # });
    /// ```
    ///
    /// See also: [`Self::close`] and [`Response::context_menu`].
    pub fn menu_button<'a, R>(
        &mut self,
        atoms: impl IntoAtoms<'a>,
        add_contents: impl FnOnce(&mut Ui) -> R,
    ) -> InnerResponse<Option<R>> {
        let (response, inner) = if menu::is_in_menu(self) {
            menu::SubMenuButton::new(atoms).ui(self, add_contents)
        } else {
            menu::MenuButton::new(atoms).ui(self, add_contents)
        };
        InnerResponse::new(inner.map(|i| i.inner), response)
    }

    /// Create a menu button with an image that when clicked will show the given menu.
    ///
    /// If called from within a menu this will instead create a button for a sub-menu.
    ///
    /// ```ignore
    /// # egui::__run_test_ui(|ui| {
    /// let img = egui::include_image!("../assets/ferris.png");
    ///
    /// ui.menu_image_button(title, img, |ui| {
    ///     ui.menu_button("My sub-menu", |ui| {
    ///         if ui.button("Close the menu").clicked() {
    ///             ui.close();
    ///         }
    ///     });
    /// });
    /// # });
    /// ```
    ///
    ///
    /// See also: [`Self::close`] and [`Response::context_menu`].
    #[inline]
    pub fn menu_image_button<'a, R>(
        &mut self,
        image: impl Into<Image<'a>>,
        add_contents: impl FnOnce(&mut Ui) -> R,
    ) -> InnerResponse<Option<R>> {
        let (response, inner) = if menu::is_in_menu(self) {
            menu::SubMenuButton::from_button(
                Button::image(image).right_text(menu::SubMenuButton::RIGHT_ARROW),
            )
            .ui(self, add_contents)
        } else {
            menu::MenuButton::from_button(Button::image(image)).ui(self, add_contents)
        };
        InnerResponse::new(inner.map(|i| i.inner), response)
    }

    /// Create a menu button with an image and a text that when clicked will show the given menu.
    ///
    /// If called from within a menu this will instead create a button for a sub-menu.
    ///
    /// ```
    /// # egui::__run_test_ui(|ui| {
    /// let img = egui::include_image!("../assets/ferris.png");
    /// let title = "My Menu";
    ///
    /// ui.menu_image_text_button(img, title, |ui| {
    ///     ui.menu_button("My sub-menu", |ui| {
    ///         if ui.button("Close the menu").clicked() {
    ///             ui.close();
    ///         }
    ///     });
    /// });
    /// # });
    /// ```
    ///
    /// See also: [`Self::close`] and [`Response::context_menu`].
    #[inline]
    pub fn menu_image_text_button<'a, R>(
        &mut self,
        image: impl Into<Image<'a>>,
        title: impl Into<WidgetText>,
        add_contents: impl FnOnce(&mut Ui) -> R,
    ) -> InnerResponse<Option<R>> {
        let (response, inner) = if menu::is_in_menu(self) {
            menu::SubMenuButton::from_button(
                Button::image_and_text(image, title).right_text(menu::SubMenuButton::RIGHT_ARROW),
            )
            .ui(self, add_contents)
        } else {
            menu::MenuButton::from_button(Button::image_and_text(image, title))
                .ui(self, add_contents)
        };
        InnerResponse::new(inner.map(|i| i.inner), response)
    }
}

// ----------------------------------------------------------------------------

/// # Debug stuff
impl Ui {
    /// Shows where the next widget is going to be placed
    #[cfg(debug_assertions)]
    pub fn debug_paint_cursor(&self) {
        self.placer.debug_paint_cursor(&self.painter, "next");
    }
}

impl Drop for Ui {
    fn drop(&mut self) {
        if !self.min_rect_already_remembered {
            // Register our final `min_rect`
            self.remember_min_rect();
        }
        #[cfg(debug_assertions)]
        register_rect(self, self.min_rect());
    }
}

/// Show this rectangle to the user if certain debug options are set.
#[cfg(debug_assertions)]
fn register_rect(ui: &Ui, rect: Rect) {
    use emath::{Align2, GuiRounding as _};

    let debug = ui.style().debug;

    if debug.show_unaligned {
        let unaligned_line = |p0: Pos2, p1: Pos2| {
            let color = Color32::ORANGE;
            let font_id = TextStyle::Monospace.resolve(ui.style());
            ui.painter().line_segment([p0, p1], (1.0, color));
            ui.painter()
                .text(p0, Align2::LEFT_TOP, "Unaligned", font_id, color);
        };

        if rect.left() != rect.left().round_ui() {
            unaligned_line(rect.left_top(), rect.left_bottom());
        }
        if rect.right() != rect.right().round_ui() {
            unaligned_line(rect.right_top(), rect.right_bottom());
        }
        if rect.top() != rect.top().round_ui() {
            unaligned_line(rect.left_top(), rect.right_top());
        }
        if rect.bottom() != rect.bottom().round_ui() {
            unaligned_line(rect.left_bottom(), rect.right_bottom());
        }
    }

    let show_callstacks = debug.debug_on_hover
        || debug.debug_on_hover_with_all_modifiers && ui.input(|i| i.modifiers.all());

    if !show_callstacks {
        return;
    }

    if !ui.rect_contains_pointer(rect) {
        return;
    }

    let is_clicking = ui.input(|i| i.pointer.could_any_button_be_click());

    #[cfg(feature = "callstack")]
    let callstack = crate::callstack::capture();

    #[cfg(not(feature = "callstack"))]
    let callstack = String::default();

    // We only show one debug rectangle, or things get confusing:
    let debug_rect = pass_state::DebugRect {
        rect,
        callstack,
        is_clicking,
    };

    let mut kept = false;
    ui.ctx().pass_state_mut(|fs| {
        if let Some(final_debug_rect) = &mut fs.debug_rect {
            // or maybe pick the one with deepest callstack?
            if final_debug_rect.rect.contains_rect(rect) {
                *final_debug_rect = debug_rect;
                kept = true;
            }
        } else {
            fs.debug_rect = Some(debug_rect);
            kept = true;
        }
    });
    if !kept {
        return;
    }

    // ----------------------------------------------

    // Use the debug-painter to avoid clip rect,
    // otherwise the content of the widget may cover what we paint here!
    let painter = ui.ctx().debug_painter();

    if debug.hover_shows_next {
        ui.placer.debug_paint_cursor(&painter, "next");
    }
}

#[cfg(not(debug_assertions))]
fn register_rect(_ui: &Ui, _rect: Rect) {}

#[test]
fn ui_impl_send_sync() {
    fn assert_send_sync<T: Send + Sync>() {}
    assert_send_sync::<Ui>();
}<|MERGE_RESOLUTION|>--- conflicted
+++ resolved
@@ -1450,13 +1450,8 @@
     }
 
     /// Allocate a rect without interacting with it.
-<<<<<<< HEAD
     pub fn advance_cursor_after_rect(&mut self, rect: Rect, intrinsic_size: Vec2) -> Id {
-        debug_assert!(!rect.any_nan());
-=======
-    pub fn advance_cursor_after_rect(&mut self, rect: Rect) -> Id {
         debug_assert!(!rect.any_nan(), "rect is nan in advance_cursor_after_rect");
->>>>>>> cd3ac65c
         let rect = rect.round_ui();
 
         let item_spacing = self.spacing().item_spacing;
